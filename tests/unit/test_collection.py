--- conflicted
+++ resolved
@@ -300,11 +300,7 @@
     result = await collection.ask("Mock question")
     assert result.view_name == "MockViewWithResults"
     assert result.results == [{"foo": "bar"}]
-<<<<<<< HEAD
-    assert result.metadata == {"baz": "qux", "iql": "test_filter()"}
-=======
-    assert result.context == {"baz": "qux", "iql": {"aggregation": "test_aggregation()", "filters": "test_filter()"}}
->>>>>>> 417f5ef4
+    assert result.metadata == {"baz": "qux", "iql": {"aggregation": "test_aggregation()", "filters": "test_filter()"}}
 
 
 async def test_ask_view_selection_multiple_views() -> None:
@@ -325,11 +321,7 @@
     result = await collection.ask("Mock question")
     assert result.view_name == "MockViewWithResults"
     assert result.results == [{"foo": "bar"}]
-<<<<<<< HEAD
-    assert result.metadata == {"baz": "qux", "iql": "test_filter()"}
-=======
-    assert result.context == {"baz": "qux", "iql": {"aggregation": "test_aggregation()", "filters": "test_filter()"}}
->>>>>>> 417f5ef4
+    assert result.metadata == {"baz": "qux", "iql": {"aggregation": "test_aggregation()", "filters": "test_filter()"}}
 
 
 async def test_ask_view_selection_no_views() -> None:
