# mypy: disable-error-code="empty-body"

from unittest.mock import AsyncMock, patch

import pytest
import sqlalchemy

from dbally import decorators
from dbally.audit.event_tracker import EventTracker
from dbally.iql import IQLAggregationQuery, IQLError, IQLFiltersQuery
from dbally.iql_generator.iql_generator import IQLGenerator, IQLGeneratorState
from dbally.views.methods_base import MethodsBaseView
from tests.unit.mocks import MockLLM


class MockView(MethodsBaseView):
<<<<<<< HEAD
    def __init__(self) -> None:
        super().__init__(None)

    def get_select(self) -> sqlalchemy.Select:
=======
    async def apply_filters(self, filters: IQLFiltersQuery) -> None:
>>>>>>> 9f6b5df3
        ...

    async def apply_aggregation(self, aggregation: IQLAggregationQuery) -> None:
        ...

    async def apply_aggregation(self, filters: IQLQuery) -> None:
        ...

    def execute(self, dry_run: bool = False):
        ...

    @decorators.view_filter()
    def filter_by_id(self, idx: int) -> sqlalchemy.ColumnElement:
        ...

    @decorators.view_filter()
    def filter_by_name(self, city: str) -> sqlalchemy.ColumnElement:
        ...


@pytest.fixture
def view() -> MockView:
    return MockView()


@pytest.fixture
def llm() -> MockLLM:
    llm = MockLLM()
    llm.generate_text = AsyncMock(return_value="filter_by_id(1)")
    return llm


@pytest.fixture
def event_tracker() -> EventTracker:
    return EventTracker()


@pytest.fixture
def iql_generator() -> IQLGenerator:
    return IQLGenerator()


@pytest.mark.asyncio
async def test_iql_generation(
    iql_generator: IQLGenerator,
    llm: MockLLM,
    event_tracker: EventTracker,
    view: MockView,
) -> None:
    filters = view.list_filters()
    aggregations = view.list_aggregations()
    examples = view.list_few_shots()

    llm_responses = [
        "decision: true",
        "filter_by_id(1)",
        "decision: true",
        "aggregate_by_id()",
    ]
    iql_filter_parser_response = "filter_by_id(1)"
    iql_aggregation_parser_response = "aggregate_by_id()"

    llm.generate_text = AsyncMock(side_effect=llm_responses)
    with patch(
        "dbally.iql.IQLFiltersQuery.parse", AsyncMock(return_value=iql_filter_parser_response)
    ) as mock_filters_parse, patch(
        "dbally.iql.IQLAggregationQuery.parse", AsyncMock(return_value=iql_aggregation_parser_response)
    ) as mock_aggregation_parse:
        iql = await iql_generator(
            question="Mock_question",
            filters=filters,
            aggregations=aggregations,
            examples=examples,
            llm=llm,
            event_tracker=event_tracker,
        )
        assert iql == IQLGeneratorState(
            filters=iql_filter_parser_response,
            aggregation=iql_aggregation_parser_response,
        )
        assert llm.generate_text.call_count == 4
        mock_filters_parse.assert_called_once_with(
            source=llm_responses[1],
            allowed_functions=filters,
            event_tracker=event_tracker,
        )
        mock_aggregation_parse.assert_called_once_with(
            source=llm_responses[3],
            allowed_functions=aggregations,
            event_tracker=event_tracker,
        )


@pytest.mark.asyncio
async def test_iql_generation_error_escalation_after_max_retires(
    iql_generator: IQLGenerator,
    llm: MockLLM,
    event_tracker: EventTracker,
    view: MockView,
) -> None:
    filters = view.list_filters()
    aggregations = view.list_aggregations()
    examples = view.list_few_shots()

    llm_responses = [
        "decision: true",
        "wrong_filter",
        "wrong_filter",
        "wrong_filter",
        "wrong_filter",
        "decision: true",
        "wrong_aggregation",
        "wrong_aggregation",
        "wrong_aggregation",
        "wrong_aggregation",
    ]
    iql_filter_parser_responses = [
        IQLError("err1", "src1"),
        IQLError("err2", "src2"),
        IQLError("err3", "src3"),
        IQLError("err4", "src4"),
    ]
    iql_aggregation_parser_responses = [
        IQLError("err1", "src1"),
        IQLError("err2", "src2"),
        IQLError("err3", "src3"),
        IQLError("err4", "src4"),
    ]

    llm.generate_text = AsyncMock(side_effect=llm_responses)
    with patch("dbally.iql.IQLFiltersQuery.parse", AsyncMock(side_effect=iql_filter_parser_responses)), patch(
        "dbally.iql.IQLAggregationQuery.parse", AsyncMock(side_effect=iql_aggregation_parser_responses)
    ):
        iql = await iql_generator(
            question="Mock_question",
            filters=filters,
            aggregations=aggregations,
            examples=examples,
            llm=llm,
            event_tracker=event_tracker,
            n_retries=3,
        )

        assert iql == IQLGeneratorState(
            filters=iql_filter_parser_responses[-1],
            aggregation=iql_aggregation_parser_responses[-1],
        )
        assert llm.generate_text.call_count == 10
        for i, arg in enumerate(llm.generate_text.call_args_list[2:5], start=1):
            assert f"err{i}" in arg[1]["prompt"].chat[-1]["content"]
        for i, arg in enumerate(llm.generate_text.call_args_list[7:10], start=1):
            assert f"err{i}" in arg[1]["prompt"].chat[-1]["content"]


@pytest.mark.asyncio
async def test_iql_generation_response_after_max_retries(
    iql_generator: IQLGenerator,
    llm: MockLLM,
    event_tracker: EventTracker,
    view: MockView,
) -> None:
    filters = view.list_filters()
    aggregations = view.list_aggregations()
    examples = view.list_few_shots()

    llm_responses = [
        "decision: true",
        "wrong_filter",
        "wrong_filter",
        "wrong_filter",
        "filter_by_id(1)",
        "decision: true",
        "wrong_aggregation",
        "wrong_aggregation",
        "wrong_aggregation",
        "aggregate_by_id()",
    ]
    iql_filter_parser_responses = [
        IQLError("err1", "src1"),
        IQLError("err2", "src2"),
        IQLError("err3", "src3"),
        "filter_by_id(1)",
    ]
    iql_aggregation_parser_responses = [
        IQLError("err1", "src1"),
        IQLError("err2", "src2"),
        IQLError("err3", "src3"),
        "aggregate_by_id()",
    ]

    llm.generate_text = AsyncMock(side_effect=llm_responses)
    with patch("dbally.iql.IQLFiltersQuery.parse", AsyncMock(side_effect=iql_filter_parser_responses)), patch(
        "dbally.iql.IQLAggregationQuery.parse", AsyncMock(side_effect=iql_aggregation_parser_responses)
    ):
        iql = await iql_generator(
            question="Mock_question",
            filters=filters,
            aggregations=aggregations,
            examples=examples,
            llm=llm,
            event_tracker=event_tracker,
            n_retries=3,
        )
        assert iql == IQLGeneratorState(
            filters=iql_filter_parser_responses[-1],
            aggregation=iql_aggregation_parser_responses[-1],
        )
        assert llm.generate_text.call_count == len(llm_responses)
        for i, arg in enumerate(llm.generate_text.call_args_list[2:5], start=1):
            assert f"err{i}" in arg[1]["prompt"].chat[-1]["content"]
        for i, arg in enumerate(llm.generate_text.call_args_list[7:10], start=1):
            assert f"err{i}" in arg[1]["prompt"].chat[-1]["content"]<|MERGE_RESOLUTION|>--- conflicted
+++ resolved
@@ -14,20 +14,10 @@
 
 
 class MockView(MethodsBaseView):
-<<<<<<< HEAD
-    def __init__(self) -> None:
-        super().__init__(None)
-
-    def get_select(self) -> sqlalchemy.Select:
-=======
     async def apply_filters(self, filters: IQLFiltersQuery) -> None:
->>>>>>> 9f6b5df3
         ...
 
     async def apply_aggregation(self, aggregation: IQLAggregationQuery) -> None:
-        ...
-
-    async def apply_aggregation(self, filters: IQLQuery) -> None:
         ...
 
     def execute(self, dry_run: bool = False):
