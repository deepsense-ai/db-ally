from dbally.iql_generator.prompt import FILTERS_GENERATION_TEMPLATE, IQLGenerationPromptFormat
from dbally.prompt.elements import FewShotExample


async def test_iql_prompt_format_default() -> None:
    prompt_format = IQLGenerationPromptFormat(
        question="",
        methods=[],
        examples=[],
    )
    formatted_prompt = FILTERS_GENERATION_TEMPLATE.format_prompt(prompt_format)

    assert formatted_prompt.chat == [
        {
            "role": "system",
            "content": "You have access to an API that lets you query a database:\n"
<<<<<<< HEAD
            "\n[]\n"
=======
            "\n\n"
>>>>>>> 9f6b5df3
            "Suggest which one(s) to call and how they should be joined with logic operators (AND, OR, NOT).\n"
            "Remember! Don't give any comments, just the function calls.\n"
            "The output will look like this:\n"
            'filter1("arg1") AND (NOT filter2(120) OR filter3(True))\n'
            "DO NOT INCLUDE arguments names in your response. Only the values.\n"
            "You MUST use only these methods:\n"
            "\n[]\n"
            "It is VERY IMPORTANT not to use methods other than those listed above."
            """If you DON'T KNOW HOW TO ANSWER DON'T SAY anything other than `UNSUPPORTED QUERY`"""
            "This is CRUCIAL, otherwise the system will crash. ",
            "is_example": False,
        },
        {"role": "user", "content": "", "is_example": False},
    ]


async def test_iql_prompt_format_few_shots_injected() -> None:
    examples = [FewShotExample("q1", "a1")]
    prompt_format = IQLGenerationPromptFormat(
        question="",
        methods=[],
        examples=examples,
    )
    formatted_prompt = FILTERS_GENERATION_TEMPLATE.format_prompt(prompt_format)

    assert formatted_prompt.chat == [
        {
            "role": "system",
            "content": "You have access to an API that lets you query a database:\n"
<<<<<<< HEAD
            "\n[]\n"
=======
            "\n\n"
>>>>>>> 9f6b5df3
            "Suggest which one(s) to call and how they should be joined with logic operators (AND, OR, NOT).\n"
            "Remember! Don't give any comments, just the function calls.\n"
            "The output will look like this:\n"
            'filter1("arg1") AND (NOT filter2(120) OR filter3(True))\n'
            "DO NOT INCLUDE arguments names in your response. Only the values.\n"
            "You MUST use only these methods:\n"
            "\n[]\n"
            "It is VERY IMPORTANT not to use methods other than those listed above."
            """If you DON'T KNOW HOW TO ANSWER DON'T SAY anything other than `UNSUPPORTED QUERY`"""
            "This is CRUCIAL, otherwise the system will crash. ",
            "is_example": False,
        },
        {"role": "user", "content": examples[0].question, "is_example": True},
        {"role": "assistant", "content": examples[0].answer, "is_example": True},
        {"role": "user", "content": "", "is_example": False},
    ]


async def test_iql_input_format_few_shot_examples_repeat_no_example_duplicates() -> None:
    examples = [FewShotExample("q1", "a1")]
    prompt_format = IQLGenerationPromptFormat(
        question="",
        methods=[],
        examples=examples,
    )
    formatted_prompt = FILTERS_GENERATION_TEMPLATE.format_prompt(prompt_format)

    assert len(formatted_prompt.chat) == len(FILTERS_GENERATION_TEMPLATE.chat) + (len(examples) * 2)
    assert formatted_prompt.chat[1]["role"] == "user"
    assert formatted_prompt.chat[1]["content"] == examples[0].question
    assert formatted_prompt.chat[2]["role"] == "assistant"
    assert formatted_prompt.chat[2]["content"] == examples[0].answer

    formatted_prompt = formatted_prompt.add_assistant_message("response")

    formatted_prompt2 = formatted_prompt.format_prompt(prompt_format)

    assert len(formatted_prompt2.chat) == len(formatted_prompt.chat)
    assert formatted_prompt2.chat[1]["role"] == "user"
    assert formatted_prompt2.chat[1]["content"] == examples[0].question
    assert formatted_prompt2.chat[2]["role"] == "assistant"
    assert formatted_prompt2.chat[2]["content"] == examples[0].answer<|MERGE_RESOLUTION|>--- conflicted
+++ resolved
@@ -14,18 +14,14 @@
         {
             "role": "system",
             "content": "You have access to an API that lets you query a database:\n"
-<<<<<<< HEAD
-            "\n[]\n"
-=======
             "\n\n"
->>>>>>> 9f6b5df3
             "Suggest which one(s) to call and how they should be joined with logic operators (AND, OR, NOT).\n"
             "Remember! Don't give any comments, just the function calls.\n"
             "The output will look like this:\n"
             'filter1("arg1") AND (NOT filter2(120) OR filter3(True))\n'
             "DO NOT INCLUDE arguments names in your response. Only the values.\n"
             "You MUST use only these methods:\n"
-            "\n[]\n"
+            "\n\n"
             "It is VERY IMPORTANT not to use methods other than those listed above."
             """If you DON'T KNOW HOW TO ANSWER DON'T SAY anything other than `UNSUPPORTED QUERY`"""
             "This is CRUCIAL, otherwise the system will crash. ",
@@ -48,18 +44,14 @@
         {
             "role": "system",
             "content": "You have access to an API that lets you query a database:\n"
-<<<<<<< HEAD
-            "\n[]\n"
-=======
             "\n\n"
->>>>>>> 9f6b5df3
             "Suggest which one(s) to call and how they should be joined with logic operators (AND, OR, NOT).\n"
             "Remember! Don't give any comments, just the function calls.\n"
             "The output will look like this:\n"
             'filter1("arg1") AND (NOT filter2(120) OR filter3(True))\n'
             "DO NOT INCLUDE arguments names in your response. Only the values.\n"
             "You MUST use only these methods:\n"
-            "\n[]\n"
+            "\n\n"
             "It is VERY IMPORTANT not to use methods other than those listed above."
             """If you DON'T KNOW HOW TO ANSWER DON'T SAY anything other than `UNSUPPORTED QUERY`"""
             "This is CRUCIAL, otherwise the system will crash. ",
