--- conflicted
+++ resolved
@@ -3,16 +3,10 @@
 
 import pandas as pd
 
-<<<<<<< HEAD
-from dbally.iql import IQLQuery
-from dbally.views.decorators import view_aggregation, view_filter
-from dbally.views.pandas_base import DataFrameBaseView
-=======
 from dbally.iql import IQLFiltersQuery
 from dbally.iql._query import IQLAggregationQuery
 from dbally.views.decorators import view_aggregation, view_filter
 from dbally.views.pandas_base import Aggregation, AggregationGroup, DataFrameBaseView
->>>>>>> 9f6b5df3
 
 MOCK_DATA = [
     {"name": "Alice", "city": "London", "year": 2020, "age": 30},
@@ -60,10 +54,6 @@
     @view_filter()
     def filter_name(self, name: str) -> pd.Series:
         return self.data["name"] == name
-
-    @view_aggregation()
-    def mean_age_by_city(self) -> pd.DataFrame:
-        return self.data.groupby(["city"]).agg({"age": "mean"}).reset_index()
 
     @view_aggregation()
     def mean_age_by_city(self) -> AggregationGroup:
@@ -130,24 +120,15 @@
     result = mock_view.execute()
     assert result.results == MOCK_DATA_NOT_PARIS_2020
     assert result.context["filter_mask"].tolist() == [True, False, True, True, True]
-<<<<<<< HEAD
-
-
-async def test_aggregtion() -> None:
-=======
     assert result.context["groupbys"] is None
     assert result.context["aggregations"] is None
 
 
 async def test_aggregation() -> None:
->>>>>>> 9f6b5df3
     """
     Test that DataFrame aggregation works correctly
     """
     mock_view = MockDataFrameView(pd.DataFrame.from_records(MOCK_DATA))
-<<<<<<< HEAD
-    query = await IQLQuery.parse(
-=======
     query = await IQLAggregationQuery.parse(
         "count_records()",
         allowed_functions=mock_view.list_aggregations(),
@@ -168,20 +149,12 @@
     """
     mock_view = MockDataFrameView(pd.DataFrame.from_records(MOCK_DATA))
     query = await IQLAggregationQuery.parse(
->>>>>>> 9f6b5df3
         "mean_age_by_city()",
         allowed_functions=mock_view.list_aggregations(),
     )
     await mock_view.apply_aggregation(query)
     result = mock_view.execute()
     assert result.results == [
-<<<<<<< HEAD
-        {"city": "Berlin", "age": 45.0},
-        {"city": "London", "age": 32.5},
-        {"city": "Paris", "age": 32.5},
-    ]
-    assert result.context["filter_mask"] is None
-=======
         {"city": "Berlin", "age_mean": 45.0},
         {"city": "London", "age_mean": 32.5},
         {"city": "Paris", "age_mean": 32.5},
@@ -189,7 +162,6 @@
     assert result.context["filter_mask"] is None
     assert result.context["groupbys"] == "city"
     assert result.context["aggregations"] == [Aggregation(column="age", function="mean")]
->>>>>>> 9f6b5df3
 
 
 async def test_filters_and_aggregtion() -> None:
@@ -197,31 +169,18 @@
     Test that DataFrame filtering and aggregation works correctly
     """
     mock_view = MockDataFrameView(pd.DataFrame.from_records(MOCK_DATA))
-<<<<<<< HEAD
-    query = await IQLQuery.parse(
-=======
     query = await IQLFiltersQuery.parse(
->>>>>>> 9f6b5df3
         "filter_city('Paris')",
         allowed_functions=mock_view.list_filters(),
     )
     await mock_view.apply_filters(query)
-<<<<<<< HEAD
-    query = await IQLQuery.parse(
-=======
     query = await IQLAggregationQuery.parse(
->>>>>>> 9f6b5df3
         "mean_age_by_city()",
         allowed_functions=mock_view.list_aggregations(),
     )
     await mock_view.apply_aggregation(query)
     result = mock_view.execute()
-<<<<<<< HEAD
-    assert result.results == [{"city": "Paris", "age": 32.5}]
-    assert result.context["filter_mask"].tolist() == [False, True, False, True, False]
-=======
     assert result.results == [{"city": "Paris", "age_mean": 32.5}]
     assert result.context["filter_mask"].tolist() == [False, True, False, True, False]
     assert result.context["groupbys"] == "city"
-    assert result.context["aggregations"] == [Aggregation(column="age", function="mean")]
->>>>>>> 9f6b5df3
+    assert result.context["aggregations"] == [Aggregation(column="age", function="mean")]