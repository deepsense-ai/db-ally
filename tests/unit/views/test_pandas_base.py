--- conflicted
+++ resolved
@@ -85,13 +85,9 @@
     await mock_view.apply_filters(query)
     result = mock_view.execute()
     assert result.results == MOCK_DATA_BERLIN_OR_LONDON
-<<<<<<< HEAD
     assert result.metadata["filter_mask"].tolist() == [True, False, True, False, True]
-=======
-    assert result.context["filter_mask"].tolist() == [True, False, True, False, True]
-    assert result.context["groupbys"] is None
-    assert result.context["aggregations"] is None
->>>>>>> 417f5ef4
+    assert result.metadata["groupbys"] is None
+    assert result.metadata["aggregations"] is None
 
 
 async def test_filter_and() -> None:
@@ -106,13 +102,9 @@
     await mock_view.apply_filters(query)
     result = mock_view.execute()
     assert result.results == MOCK_DATA_PARIS_2020
-<<<<<<< HEAD
     assert result.metadata["filter_mask"].tolist() == [False, True, False, False, False]
-=======
-    assert result.context["filter_mask"].tolist() == [False, True, False, False, False]
-    assert result.context["groupbys"] is None
-    assert result.context["aggregations"] is None
->>>>>>> 417f5ef4
+    assert result.metadata["groupbys"] is None
+    assert result.metadata["aggregations"] is None
 
 
 async def test_filter_not() -> None:
@@ -127,12 +119,9 @@
     await mock_view.apply_filters(query)
     result = mock_view.execute()
     assert result.results == MOCK_DATA_NOT_PARIS_2020
-<<<<<<< HEAD
     assert result.metadata["filter_mask"].tolist() == [True, False, True, True, True]
-=======
-    assert result.context["filter_mask"].tolist() == [True, False, True, True, True]
-    assert result.context["groupbys"] is None
-    assert result.context["aggregations"] is None
+    assert result.metadata["groupbys"] is None
+    assert result.metadata["aggregations"] is None
 
 
 async def test_aggregation() -> None:
@@ -149,9 +138,9 @@
     assert result.results == [
         {"index": "name_count", "name": 5},
     ]
-    assert result.context["filter_mask"] is None
-    assert result.context["groupbys"] is None
-    assert result.context["aggregations"] == [Aggregation(column="name", function="count")]
+    assert result.metadata["filter_mask"] is None
+    assert result.metadata["groupbys"] is None
+    assert result.metadata["aggregations"] == [Aggregation(column="name", function="count")]
 
 
 async def test_aggregtion_with_groupby() -> None:
@@ -170,9 +159,9 @@
         {"city": "London", "age_mean": 32.5},
         {"city": "Paris", "age_mean": 32.5},
     ]
-    assert result.context["filter_mask"] is None
-    assert result.context["groupbys"] == "city"
-    assert result.context["aggregations"] == [Aggregation(column="age", function="mean")]
+    assert result.metadata["filter_mask"] is None
+    assert result.metadata["groupbys"] == "city"
+    assert result.metadata["aggregations"] == [Aggregation(column="age", function="mean")]
 
 
 async def test_filters_and_aggregtion() -> None:
@@ -192,7 +181,6 @@
     await mock_view.apply_aggregation(query)
     result = mock_view.execute()
     assert result.results == [{"city": "Paris", "age_mean": 32.5}]
-    assert result.context["filter_mask"].tolist() == [False, True, False, True, False]
-    assert result.context["groupbys"] == "city"
-    assert result.context["aggregations"] == [Aggregation(column="age", function="mean")]
->>>>>>> 417f5ef4
+    assert result.metadata["filter_mask"].tolist() == [False, True, False, True, False]
+    assert result.metadata["groupbys"] == "city"
+    assert result.metadata["aggregations"] == [Aggregation(column="age", function="mean")]