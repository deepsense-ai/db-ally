# pylint: disable=missing-docstring, missing-return-doc, missing-param-doc, disallowed-name

import re
from dataclasses import dataclass
from typing import Union

import sqlalchemy

<<<<<<< HEAD
from dbally.context import BaseCallerContext
from dbally.iql import IQLQuery
from dbally.views.decorators import view_filter
=======
from dbally.iql import IQLFiltersQuery
from dbally.iql._query import IQLAggregationQuery
from dbally.views.decorators import view_aggregation, view_filter
>>>>>>> 417f5ef4
from dbally.views.sqlalchemy_base import SqlAlchemyBaseView


@dataclass
class SomeTestContext(BaseCallerContext):
    age: int


class MockSqlAlchemyView(SqlAlchemyBaseView):
    """
    Mock class for testing the SqlAlchemyBaseView
    """

    def get_select(self) -> sqlalchemy.Select:
        return sqlalchemy.select(sqlalchemy.literal("test").label("foo"))

    @view_filter()
    def method_foo(self, idx: int) -> sqlalchemy.ColumnElement:
        """
        Some documentation string
        """

        return sqlalchemy.literal(idx)

    @view_filter()
    async def method_bar(self, city: str, year: int) -> sqlalchemy.ColumnElement:
        return sqlalchemy.literal(f"hello {city} in {year}")

<<<<<<< HEAD
    @view_filter()
    async def method_baz(self, age: Union[int, SomeTestContext]) -> sqlalchemy.ColumnElement:
        if isinstance(age, SomeTestContext):
            return sqlalchemy.literal(age.age)

        return sqlalchemy.literal(age)
=======
    @view_aggregation()
    def method_baz(self) -> sqlalchemy.Select:
        """
        Some documentation string
        """
        return self.select.add_columns(sqlalchemy.literal("baz")).group_by(sqlalchemy.literal("baz"))
>>>>>>> 417f5ef4


def normalize_whitespace(s: str) -> str:
    """
    Changes sexquences of whitespace/newlines to a single space
    """
    return re.sub(r"[\s\n]+", " ", s).strip()


async def test_filter_sql_generation() -> None:
    """
    Tests that the SQL generation based on filters works correctly
    """

    mock_connection = sqlalchemy.create_mock_engine("postgresql://", executor=None)
    mock_view = MockSqlAlchemyView(mock_connection.engine)
<<<<<<< HEAD
    filters = mock_view.list_filters()
    mock_view.contextualize_filters(filters, [SomeTestContext(age=69)])

    query = await IQLQuery.parse(
        'method_foo(1) and method_bar("London", 2020) and method_baz(AskerContext())', allowed_functions=filters
    )
    await mock_view.apply_filters(query)
    sql = normalize_whitespace(mock_view.execute(dry_run=True).metadata["sql"])
    assert sql == "SELECT 'test' AS foo WHERE 1 AND 'hello London in 2020' AND 69"
=======
    query = await IQLFiltersQuery.parse(
        'method_foo(1) and method_bar("London", 2020)',
        allowed_functions=mock_view.list_filters(),
    )
    await mock_view.apply_filters(query)
    sql = normalize_whitespace(mock_view.execute(dry_run=True).context["sql"])
    assert sql == "SELECT 'test' AS foo WHERE 1 AND 'hello London in 2020'"


async def test_aggregation_sql_generation() -> None:
    """
    Tests that the SQL generation based on aggregations works correctly
    """

    mock_connection = sqlalchemy.create_mock_engine("postgresql://", executor=None)
    mock_view = MockSqlAlchemyView(mock_connection.engine)
    query = await IQLAggregationQuery.parse(
        "method_baz()",
        allowed_functions=mock_view.list_aggregations(),
    )
    await mock_view.apply_aggregation(query)
    sql = normalize_whitespace(mock_view.execute(dry_run=True).context["sql"])
    assert sql == "SELECT 'test' AS foo, 'baz' AS anon_1 GROUP BY 'baz'"


async def test_filter_and_aggregation_sql_generation() -> None:
    """
    Tests that the SQL generation based on filters and aggregations works correctly
    """

    mock_connection = sqlalchemy.create_mock_engine("postgresql://", executor=None)
    mock_view = MockSqlAlchemyView(mock_connection.engine)
    query = await IQLFiltersQuery.parse(
        'method_foo(1) and method_bar("London", 2020)',
        allowed_functions=mock_view.list_filters() + mock_view.list_aggregations(),
    )
    await mock_view.apply_filters(query)
    query = await IQLAggregationQuery.parse(
        "method_baz()",
        allowed_functions=mock_view.list_aggregations(),
    )
    await mock_view.apply_aggregation(query)
    sql = normalize_whitespace(mock_view.execute(dry_run=True).context["sql"])
    assert sql == "SELECT 'test' AS foo, 'baz' AS anon_1 WHERE 1 AND 'hello London in 2020' GROUP BY 'baz'"
>>>>>>> 417f5ef4
<|MERGE_RESOLUTION|>--- conflicted
+++ resolved
@@ -6,15 +6,9 @@
 
 import sqlalchemy
 
-<<<<<<< HEAD
 from dbally.context import BaseCallerContext
-from dbally.iql import IQLQuery
-from dbally.views.decorators import view_filter
-=======
-from dbally.iql import IQLFiltersQuery
-from dbally.iql._query import IQLAggregationQuery
+from dbally.iql import IQLAggregationQuery, IQLFiltersQuery
 from dbally.views.decorators import view_aggregation, view_filter
->>>>>>> 417f5ef4
 from dbally.views.sqlalchemy_base import SqlAlchemyBaseView
 
 
@@ -36,28 +30,24 @@
         """
         Some documentation string
         """
-
         return sqlalchemy.literal(idx)
 
     @view_filter()
     async def method_bar(self, city: str, year: int) -> sqlalchemy.ColumnElement:
         return sqlalchemy.literal(f"hello {city} in {year}")
 
-<<<<<<< HEAD
     @view_filter()
     async def method_baz(self, age: Union[int, SomeTestContext]) -> sqlalchemy.ColumnElement:
         if isinstance(age, SomeTestContext):
             return sqlalchemy.literal(age.age)
+        return sqlalchemy.literal(age)
 
-        return sqlalchemy.literal(age)
-=======
     @view_aggregation()
-    def method_baz(self) -> sqlalchemy.Select:
+    def method_agg(self) -> sqlalchemy.Select:
         """
         Some documentation string
         """
         return self.select.add_columns(sqlalchemy.literal("baz")).group_by(sqlalchemy.literal("baz"))
->>>>>>> 417f5ef4
 
 
 def normalize_whitespace(s: str) -> str:
@@ -74,23 +64,12 @@
 
     mock_connection = sqlalchemy.create_mock_engine("postgresql://", executor=None)
     mock_view = MockSqlAlchemyView(mock_connection.engine)
-<<<<<<< HEAD
-    filters = mock_view.list_filters()
-    mock_view.contextualize_filters(filters, [SomeTestContext(age=69)])
-
-    query = await IQLQuery.parse(
-        'method_foo(1) and method_bar("London", 2020) and method_baz(AskerContext())', allowed_functions=filters
-    )
-    await mock_view.apply_filters(query)
-    sql = normalize_whitespace(mock_view.execute(dry_run=True).metadata["sql"])
-    assert sql == "SELECT 'test' AS foo WHERE 1 AND 'hello London in 2020' AND 69"
-=======
     query = await IQLFiltersQuery.parse(
         'method_foo(1) and method_bar("London", 2020)',
         allowed_functions=mock_view.list_filters(),
     )
     await mock_view.apply_filters(query)
-    sql = normalize_whitespace(mock_view.execute(dry_run=True).context["sql"])
+    sql = normalize_whitespace(mock_view.execute(dry_run=True).metadata["sql"])
     assert sql == "SELECT 'test' AS foo WHERE 1 AND 'hello London in 2020'"
 
 
@@ -102,11 +81,11 @@
     mock_connection = sqlalchemy.create_mock_engine("postgresql://", executor=None)
     mock_view = MockSqlAlchemyView(mock_connection.engine)
     query = await IQLAggregationQuery.parse(
-        "method_baz()",
+        "method_agg()",
         allowed_functions=mock_view.list_aggregations(),
     )
     await mock_view.apply_aggregation(query)
-    sql = normalize_whitespace(mock_view.execute(dry_run=True).context["sql"])
+    sql = normalize_whitespace(mock_view.execute(dry_run=True).metadata["sql"])
     assert sql == "SELECT 'test' AS foo, 'baz' AS anon_1 GROUP BY 'baz'"
 
 
@@ -123,10 +102,9 @@
     )
     await mock_view.apply_filters(query)
     query = await IQLAggregationQuery.parse(
-        "method_baz()",
+        "method_agg()",
         allowed_functions=mock_view.list_aggregations(),
     )
     await mock_view.apply_aggregation(query)
-    sql = normalize_whitespace(mock_view.execute(dry_run=True).context["sql"])
-    assert sql == "SELECT 'test' AS foo, 'baz' AS anon_1 WHERE 1 AND 'hello London in 2020' GROUP BY 'baz'"
->>>>>>> 417f5ef4
+    sql = normalize_whitespace(mock_view.execute(dry_run=True).metadata["sql"])
+    assert sql == "SELECT 'test' AS foo, 'baz' AS anon_1 WHERE 1 AND 'hello London in 2020' GROUP BY 'baz'"