--- conflicted
+++ resolved
@@ -1,17 +1,15 @@
 import re
 from dataclasses import dataclass
-from typing import List, Union
+from typing import Annotated, List, Union
 
 import pytest
 
-<<<<<<< HEAD
-from dbally.context import BaseCallerContext
-from dbally.iql import IQLArgumentParsingError, IQLQuery, IQLUnsupportedSyntaxError, syntax
-=======
+from dbally.context.context import BaseCallerContext
 from dbally.iql import IQLArgumentParsingError, IQLUnsupportedSyntaxError, syntax
->>>>>>> 417f5ef4
 from dbally.iql._exceptions import (
     IQLArgumentValidationError,
+    IQLContextNotAllowedError,
+    IQLContextNotFoundError,
     IQLFunctionNotExists,
     IQLIncorrectNumberArgumentsError,
     IQLMultipleStatementsError,
@@ -24,22 +22,48 @@
 from dbally.views.exposed_functions import ExposedFunction, MethodParamWithTyping
 
 
-<<<<<<< HEAD
-@dataclass
-class TestCustomContext(BaseCallerContext):
-    city: str
-
-
-async def test_iql_parser():
-    custom_context = TestCustomContext(city="cracow")
-
-    parsed = await IQLQuery.parse(
-        "not (filter_by_name(['John', 'Anne']) and filter_by_city(AskerContext()) and filter_by_company('deepsense.ai'))",
-=======
 async def test_iql_filter_parser():
     parsed = await IQLFiltersQuery.parse(
         "not (filter_by_name(['John', 'Anne']) and filter_by_city('cracow') and filter_by_company('deepsense.ai'))",
->>>>>>> 417f5ef4
+        allowed_functions=[
+            ExposedFunction(
+                name="filter_by_name", description="", parameters=[MethodParamWithTyping(name="name", type=List[str])]
+            ),
+            ExposedFunction(
+                name="filter_by_city", description="", parameters=[MethodParamWithTyping(name="city", type=str)]
+            ),
+            ExposedFunction(
+                name="filter_by_company", description="", parameters=[MethodParamWithTyping(name="company", type=str)]
+            ),
+        ],
+    )
+
+    not_op = parsed.root
+    assert isinstance(not_op, syntax.Not)
+
+    and_op = not_op.child
+    assert isinstance(and_op, syntax.And)
+
+    name_filter, city_filter, company_filter = and_op.children
+
+    assert isinstance(name_filter, syntax.FunctionCall)
+    assert name_filter.arguments == [["John", "Anne"]]
+
+    assert isinstance(city_filter, syntax.FunctionCall)
+    assert city_filter.arguments == ["cracow"]
+
+    assert isinstance(company_filter, syntax.FunctionCall)
+    assert company_filter.arguments == ["deepsense.ai"]
+
+
+async def test_iql_filter_context_parser():
+    @dataclass
+    class TestCustomContext(BaseCallerContext):
+        city: str
+
+    test_context = TestCustomContext(city="cracow")
+    parsed = await IQLFiltersQuery.parse(
+        "not (filter_by_city('Bydgoszcz') and filter_by_city(CONTEXT) and filter_by_company('deepsense.ai'))",
         allowed_functions=[
             ExposedFunction(
                 name="filter_by_name", description="", parameters=[MethodParamWithTyping(name="name", type=List[str])]
@@ -48,12 +72,19 @@
                 name="filter_by_city",
                 description="",
                 parameters=[MethodParamWithTyping(name="city", type=Union[str, TestCustomContext])],
-                context_class=TestCustomContext,
-                context=custom_context,
-            ),
-            ExposedFunction(
-                name="filter_by_company", description="", parameters=[MethodParamWithTyping(name="company", type=str)]
-            ),
+            ),
+            ExposedFunction(
+                name="filter_by_company",
+                description="",
+                parameters=[
+                    MethodParamWithTyping(
+                        name="company", type=Annotated[Union[str, TestCustomContext], lambda x: x, "context"]
+                    )
+                ],
+            ),
+        ],
+        allowed_contexts=[
+            test_context,
         ],
     )
 
@@ -66,13 +97,74 @@
     name_filter, city_filter, company_filter = and_op.children
 
     assert isinstance(name_filter, syntax.FunctionCall)
-    assert name_filter.arguments[0] == ["John", "Anne"]
+    assert name_filter.arguments == ["Bydgoszcz"]
 
     assert isinstance(city_filter, syntax.FunctionCall)
-    assert city_filter.arguments[0] is custom_context
+    assert city_filter.arguments == [test_context]
 
     assert isinstance(company_filter, syntax.FunctionCall)
-    assert company_filter.arguments[0] == "deepsense.ai"
+    assert company_filter.arguments == ["deepsense.ai"]
+
+
+async def test_iql_filter_context_not_allowed_error():
+    @dataclass
+    class TestCustomContext(BaseCallerContext):
+        city: str
+
+    with pytest.raises(IQLContextNotAllowedError) as exc_info:
+        await IQLFiltersQuery.parse(
+            "not (filter_by_city('Bydgoszcz') and filter_by_city(CONTEXT) and filter_by_company('deepsense.ai'))",
+            allowed_functions=[
+                ExposedFunction(
+                    name="filter_by_name",
+                    description="",
+                    parameters=[MethodParamWithTyping(name="name", type=List[str])],
+                ),
+                ExposedFunction(
+                    name="filter_by_city", description="", parameters=[MethodParamWithTyping(name="city", type=str)]
+                ),
+                ExposedFunction(
+                    name="filter_by_company",
+                    description="",
+                    parameters=[MethodParamWithTyping(name="company", type=str)],
+                ),
+            ],
+            allowed_contexts=[
+                TestCustomContext(city="cracow"),
+            ],
+        )
+
+    assert exc_info.match(re.escape("The context keyword is not allowed here"))
+
+
+async def test_iql_filter_context_not_found_error():
+    @dataclass
+    class TestCustomContext(BaseCallerContext):
+        city: str
+
+    with pytest.raises(IQLContextNotFoundError) as exc_info:
+        await IQLFiltersQuery.parse(
+            "not (filter_by_city('Bydgoszcz') and filter_by_city(CONTEXT) and filter_by_company('deepsense.ai'))",
+            allowed_functions=[
+                ExposedFunction(
+                    name="filter_by_name",
+                    description="",
+                    parameters=[MethodParamWithTyping(name="name", type=List[str])],
+                ),
+                ExposedFunction(
+                    name="filter_by_city",
+                    description="",
+                    parameters=[MethodParamWithTyping(name="city", type=Union[str, TestCustomContext])],
+                ),
+                ExposedFunction(
+                    name="filter_by_company",
+                    description="",
+                    parameters=[MethodParamWithTyping(name="company", type=str)],
+                ),
+            ],
+        )
+
+    assert exc_info.match(re.escape("The requested context is not found: CONTEXT"))
 
 
 async def test_iql_filter_parser_arg_error():
@@ -263,6 +355,80 @@
     assert isinstance(parsed.root, syntax.FunctionCall)
     assert parsed.root.name == "mean_age_by_city"
     assert parsed.root.arguments == ["Paris"]
+
+
+async def test_iql_aggregation_context_parser():
+    @dataclass
+    class TestCustomContext(BaseCallerContext):
+        city: str
+
+    test_context = TestCustomContext(city="cracow")
+    parsed = await IQLAggregationQuery.parse(
+        "mean_age_by_city(CONTEXT)",
+        allowed_functions=[
+            ExposedFunction(
+                name="mean_age_by_city",
+                description="",
+                parameters=[
+                    MethodParamWithTyping(name="city", type=Union[str, TestCustomContext]),
+                ],
+            ),
+        ],
+        allowed_contexts=[
+            test_context,
+        ],
+    )
+
+    assert isinstance(parsed.root, syntax.FunctionCall)
+    assert parsed.root.name == "mean_age_by_city"
+    assert parsed.root.arguments == [test_context]
+
+
+async def test_iql_aggregation_context_not_allowed_error():
+    @dataclass
+    class TestCustomContext(BaseCallerContext):
+        city: str
+
+    with pytest.raises(IQLContextNotAllowedError) as exc_info:
+        await IQLAggregationQuery.parse(
+            "mean_age_by_city(CONTEXT)",
+            allowed_functions=[
+                ExposedFunction(
+                    name="mean_age_by_city",
+                    description="",
+                    parameters=[
+                        MethodParamWithTyping(name="city", type=str),
+                    ],
+                ),
+            ],
+            allowed_contexts=[
+                TestCustomContext(city="cracow"),
+            ],
+        )
+
+    assert exc_info.match(re.escape("The context keyword is not allowed here"))
+
+
+async def test_iql_aggregation_context_not_found_error():
+    @dataclass
+    class TestCustomContext(BaseCallerContext):
+        city: str
+
+    with pytest.raises(IQLContextNotFoundError) as exc_info:
+        await IQLAggregationQuery.parse(
+            "mean_age_by_city(CONTEXT)",
+            allowed_functions=[
+                ExposedFunction(
+                    name="mean_age_by_city",
+                    description="",
+                    parameters=[
+                        MethodParamWithTyping(name="city", type=Union[str, TestCustomContext]),
+                    ],
+                ),
+            ],
+        )
+
+    assert exc_info.match(re.escape("The requested context is not found: CONTEXT"))
 
 
 async def test_iql_aggregation_parser_arg_error():
