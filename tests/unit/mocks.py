# pylint: disable=missing-docstring, missing-return-doc, missing-param-doc, disallowed-name, missing-return-type-doc

"""
Collection of mock objects for unit tests.
"""

from dataclasses import dataclass
from functools import cached_property
from typing import List, Optional, Union

from dbally import NOT_GIVEN, NotGiven
from dbally.iql._query import IQLAggregationQuery, IQLFiltersQuery
from dbally.iql_generator.iql_generator import IQLGenerator, IQLGeneratorState
from dbally.llms.base import LLM
from dbally.llms.clients.base import LLMClient, LLMOptions
from dbally.prompt.aggregation import AggregationFormatter
from dbally.similarity.index import AbstractSimilarityIndex
from dbally.view_selection.base import ViewSelector
from dbally.views.structured import BaseStructuredView, ExposedFunction, ViewExecutionResult


class MockViewBase(BaseStructuredView):
    """
    Mock view base class
    """

    def __init__(self) -> None:
        super().__init__([])

    def list_filters(self) -> List[ExposedFunction]:
        return []

    def list_aggregations(self) -> List[ExposedFunction]:
        return []

    async def apply_filters(self, filters: IQLFiltersQuery) -> None:
        ...

    async def apply_aggregation(self, aggregation: IQLAggregationQuery) -> None:
        ...

<<<<<<< HEAD
    def list_aggregations(self) -> List[ExposedFunction]:
        return []

    async def apply_aggregation(self, filters: IQLQuery) -> None:
        ...

=======
>>>>>>> 9f6b5df3
    def execute(self, dry_run: bool = False) -> ViewExecutionResult:
        return ViewExecutionResult(results=[], context={})


class MockIQLGenerator(IQLGenerator):
    def __init__(self, state: IQLGeneratorState) -> None:
        self.state = state
        super().__init__()

    async def __call__(self, *_, **__) -> IQLGeneratorState:
        return self.state


class MockAggregationFormatter(AggregationFormatter):
    def __init__(self, iql_query: IQLQuery) -> None:
        self.iql_query = iql_query
        super().__init__(llm=MockLLM())

    async def format_to_query_object(self, *_, **__) -> IQLQuery:
        return self.iql_query


class MockViewSelector(ViewSelector):
    def __init__(self, name: str) -> None:
        self.name = name

    async def select_view(self, *_, **__) -> str:
        return self.name


class MockSimilarityIndex(AbstractSimilarityIndex):
    def __init__(self, name: str):
        self.name = name
        self.update_count = 0

    async def update(self) -> None:
        self.update_count += 1

    async def similar(self, text: str) -> str:
        return text


@dataclass
class MockLLMOptions(LLMOptions):
    mock_property1: Union[int, NotGiven] = NOT_GIVEN
    mock_property2: Union[str, NotGiven] = NOT_GIVEN


class MockLLMClient(LLMClient[MockLLMOptions]):
    def __init__(self, model_name: str) -> None:
        super().__init__(model_name)

    async def call(self, *_, **__) -> str:
        return "mock response"


class MockLLM(LLM[MockLLMOptions]):
    _options_cls = MockLLMOptions

    def __init__(self, default_options: Optional[MockLLMOptions] = None) -> None:
        super().__init__("mock-llm", default_options)

    @cached_property
    def client(self) -> MockLLMClient:
        return MockLLMClient(model_name=self.model_name)<|MERGE_RESOLUTION|>--- conflicted
+++ resolved
@@ -13,7 +13,6 @@
 from dbally.iql_generator.iql_generator import IQLGenerator, IQLGeneratorState
 from dbally.llms.base import LLM
 from dbally.llms.clients.base import LLMClient, LLMOptions
-from dbally.prompt.aggregation import AggregationFormatter
 from dbally.similarity.index import AbstractSimilarityIndex
 from dbally.view_selection.base import ViewSelector
 from dbally.views.structured import BaseStructuredView, ExposedFunction, ViewExecutionResult
@@ -23,9 +22,6 @@
     """
     Mock view base class
     """
-
-    def __init__(self) -> None:
-        super().__init__([])
 
     def list_filters(self) -> List[ExposedFunction]:
         return []
@@ -39,15 +35,6 @@
     async def apply_aggregation(self, aggregation: IQLAggregationQuery) -> None:
         ...
 
-<<<<<<< HEAD
-    def list_aggregations(self) -> List[ExposedFunction]:
-        return []
-
-    async def apply_aggregation(self, filters: IQLQuery) -> None:
-        ...
-
-=======
->>>>>>> 9f6b5df3
     def execute(self, dry_run: bool = False) -> ViewExecutionResult:
         return ViewExecutionResult(results=[], context={})
 
@@ -59,15 +46,6 @@
 
     async def __call__(self, *_, **__) -> IQLGeneratorState:
         return self.state
-
-
-class MockAggregationFormatter(AggregationFormatter):
-    def __init__(self, iql_query: IQLQuery) -> None:
-        self.iql_query = iql_query
-        super().__init__(llm=MockLLM())
-
-    async def format_to_query_object(self, *_, **__) -> IQLQuery:
-        return self.iql_query
 
 
 class MockViewSelector(ViewSelector):
