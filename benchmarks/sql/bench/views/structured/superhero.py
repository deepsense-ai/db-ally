--- conflicted
+++ resolved
@@ -311,15 +311,6 @@
     Mixin for filtering the view by the superhero colour attributes.
     """
 
-<<<<<<< HEAD
-=======
-    def __init__(self, *args, **kwargs) -> None:
-        super().__init__(*args, **kwargs)
-        self.eye_colour = aliased(Colour)
-        self.hair_colour = aliased(Colour)
-        self.skin_colour = aliased(Colour)
-
->>>>>>> 9f6b5df3
     @view_filter()
     def filter_by_eye_colour(self, eye_colour: str) -> ColumnElement:
         """
@@ -556,32 +547,11 @@
         return Race.race == race
 
 
-class SuperheroAggregationMixin:
-    """
-    Mixin for aggregating the view by the superhero attributes.
-    """
-
-    @view_aggregation()
-    def count_superheroes(self) -> Select:
-        """
-        Counts the number of superheros.
-
-        Returns:
-            The superheros count.
-        """
-        return self.select.with_only_columns(func.count(Superhero.id).label("count_superheroes")).group_by(Superhero.id)
-
-
 class SuperheroView(
     DBInitMixin,
     SqlAlchemyBaseView,
     SuperheroAggregationMixin,
     SuperheroFilterMixin,
-<<<<<<< HEAD
-    SuperheroColourAggregationMixin,
-=======
-    SuperheroAggregationMixin,
->>>>>>> 9f6b5df3
     SuperheroColourFilterMixin,
     AlignmentAggregationMixin,
     AlignmentFilterMixin,
