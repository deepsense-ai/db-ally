site_name: db-ally
repo_url: https://github.com/deepsense-ai/db-ally
nav:
  - db-ally: index.md
  - Quickstart:
      - quickstart/index.md
      - quickstart/quickstart2.md
  - Tutorials:
      - tutorials.md
  - Concepts:
      - concepts/iql.md
      - concepts/views.md
      - concepts/collections.md
      - concepts/similarity_indexes.md
      - concepts/nl_responder.md
  - How-to:
      - Using data sources:
        - how-to/sql_views.md
        - how-to/pandas_views.md
        - how-to/custom_views.md
      - how-to/use_custom_similarity_fetcher.md
      - how-to/use_custom_similarity_store.md
      - how-to/log_runs_to_langsmith.md
      - how-to/create_custom_event_handler.md
      - how-to/openai_assistants_integration.md
  - API Reference:
      - reference/index.md
      - reference/collection.md
      - Views:
          - reference/views/index.md
          - reference/views/databases.md
      - IQL:
          - reference/iql/index.md
          - reference/iql/iql_generator.md
      - Event handlers:
          - reference/event_handlers/index.md
          - reference/event_handlers/cli.md
          - reference/event_handlers/langsmith.md
      - View Selection:
          - reference/view_selection/index.md
          - reference/view_selection/llm_view_selector.md
      - reference/nl_responder.md
      - LLMs:
          - reference/llm/index.md
          - reference/llm/llm_options.md
          - reference/llm/openai.md
          - reference/llm/prompt_builder.md
      - Similarity:
          - reference/similarity/index.md
          - Store:
              - reference/similarity/similarity_store/index.md
              - reference/similarity/similarity_store/faiss.md
          - Fetcher:
              - reference/similarity/similarity_fetcher/index.md
              - reference/similarity/similarity_fetcher/sqlalchemy.md
              - reference/similarity/similarity_fetcher/sqlalchemy_simple.md
      - Embeddings:
          - reference/embeddings/index.md
          - reference/embeddings/openai.md
  - About:
      - about/roadmap.md

theme:
  name: material
  palette:
    - media: "(prefers-color-scheme: light)"
      scheme: default
      primary: primary
      toggle:
        icon: material/brightness-7
        name: Switch to dark mode
    - media: "(prefers-color-scheme: dark)"
      scheme: slate
      primary: primary
      toggle:
        icon: material/brightness-4
        name: Switch to light mode
  features:
    - navigation.tabs
    - content.code.annotate
    - content.code.copy
extra_css:
  - stylesheets/extra.css
markdown_extensions:
  - pymdownx.highlight:
      anchor_linenums: true
      line_spans: __span
      pygments_lang_class: true
  - admonition
  - pymdownx.superfences
  - pymdownx.snippets
  - pymdownx.inlinehilite
  - attr_list
  - pymdownx.details
  - def_list
  - pymdownx.tasklist:
      custom_checkbox: true
plugins:
  - autorefs:
      enable: true
  - mkdocstrings:
      handlers:
        python:
          options:
            # extensions:
            #   - griffe_typingdoc
            show_root_heading: true
            show_if_no_docstring: true
            inherited_members: true
            members_order: source
            separate_signature: true
            unwrap_annotated: true
            filters:
              - "!^_"
            merge_init_into_class: true
            docstring_section_style: spacy
            signature_crossrefs: true
            show_symbol_type_heading: true
            show_symbol_type_toc: true
<<<<<<< HEAD
            show_signature_annotations: true
=======
extra:
  analytics:
    provider: google
    property: G-FBBJRN0H0G
>>>>>>> 6a6a189d
<|MERGE_RESOLUTION|>--- conflicted
+++ resolved
@@ -15,9 +15,9 @@
       - concepts/nl_responder.md
   - How-to:
       - Using data sources:
-        - how-to/sql_views.md
-        - how-to/pandas_views.md
-        - how-to/custom_views.md
+          - how-to/sql_views.md
+          - how-to/pandas_views.md
+          - how-to/custom_views.md
       - how-to/use_custom_similarity_fetcher.md
       - how-to/use_custom_similarity_store.md
       - how-to/log_runs_to_langsmith.md
@@ -117,11 +117,8 @@
             signature_crossrefs: true
             show_symbol_type_heading: true
             show_symbol_type_toc: true
-<<<<<<< HEAD
             show_signature_annotations: true
-=======
 extra:
   analytics:
     provider: google
-    property: G-FBBJRN0H0G
->>>>>>> 6a6a189d
+    property: G-FBBJRN0H0G