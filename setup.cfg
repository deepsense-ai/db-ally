--- conflicted
+++ resolved
@@ -63,13 +63,10 @@
     pydantic-core~=2.16.2
     pydantic-settings~=2.0.3
     psycopg2-binary~=2.9.9
-<<<<<<< HEAD
 chromadb =
     chromadb>=0.4.24
 elasticsearch =
     elasticsearch==8.13.1
-=======
->>>>>>> 2fb275f0
 
 [options.packages.find]
 where = src
