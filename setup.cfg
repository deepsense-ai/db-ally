[metadata]
name = dbally
# do not change version by hand: use bump_version.sh
version = file: src/dbally/VERSION
description = "Efficient, consistent and secure library for querying structured data with natural language"
author = deepsense.ai
author_email = contact@deepsense.ai
license = MIT
license_files = LICENSE
classifiers =
    Development Status :: 2 - Pre-Alpha
    Environment :: Console
    Intended Audience :: Developers
    License :: Other/Proprietary License
    Natural Language :: English
    Programming Language :: Python :: 3.8
    Programming Language :: Python :: 3.9
    Programming Language :: Python :: 3.10
    Programming Language :: Python :: 3.11
    Programming Language :: Python :: 3.12
project_urls =
    Documentation = https://db-ally.deepsense.ai/

[options]
package_dir =
    =src
packages = find:
zip_safe = False
platforms = any
include_package_data = True
python_requires = >=3.8
install_requires =
    pandas~=2.0.3
    python-dotenv>=0.5.1
    SQLAlchemy==2.0.25
    tabulate>=0.9.0
    click~=8.1.7
    numpy>=1.24.0

[options.extras_require]
openai =
    openai>=1.10.0
    tiktoken>=0.6.0
faiss =
    faiss-cpu>=1.8.0
examples =
    pydantic~=2.6.0
    pydantic_settings~=2.1.0
    psycopg2-binary~=2.9.9
<<<<<<< HEAD
langsmith=
    langsmith>=0.0.87
transformers=
   transformers>=4.37.1
benchmark =
    asyncpg~=0.28.0
    eval-type-backport~=0.1.3
    hydra-core~=1.3.2
    loguru~=0.7.0
    neptune~=1.6.3
    pydantic~=2.6.1
    pydantic-core~=2.16.2
    pydantic-settings~=2.0.3
    psycopg2-binary~=2.9.9
=======
>>>>>>> 2593cf38

[options.packages.find]
where = src

[bdist_wheel]
universal = 1

[aliases]
# Alias `setup.py test` to `setup.py pytest`
test = pytest

[options.entry_points]
console_scripts =
    dbally = dbally_cli.main:cli<|MERGE_RESOLUTION|>--- conflicted
+++ resolved
@@ -47,7 +47,6 @@
     pydantic~=2.6.0
     pydantic_settings~=2.1.0
     psycopg2-binary~=2.9.9
-<<<<<<< HEAD
 langsmith=
     langsmith>=0.0.87
 transformers=
@@ -62,8 +61,6 @@
     pydantic-core~=2.16.2
     pydantic-settings~=2.0.3
     psycopg2-binary~=2.9.9
-=======
->>>>>>> 2593cf38
 
 [options.packages.find]
 where = src
