--- conflicted
+++ resolved
@@ -5,11 +5,8 @@
 from collections import defaultdict
 from typing import Callable, Dict, List, Optional, Type, TypeVar
 
-<<<<<<< HEAD
+import dbally
 from dbally import DbAllyError
-=======
-import dbally
->>>>>>> f654d841
 from dbally.audit.event_handlers.base import EventHandler
 from dbally.audit.event_tracker import EventTracker
 from dbally.audit.events import FallbackEvent, RequestEnd, RequestStart
@@ -128,16 +125,6 @@
         self._views[name] = view
         self._builders[name] = builder
 
-<<<<<<< HEAD
-    def add_event_handler(self, event_handler: EventHandler):
-        """
-        Adds an event handler to the list of event handlers.
-
-        Args:
-            event_handler: The event handler to be added.
-        """
-        self._event_handlers.append(event_handler)
-
     def set_fallback(self, fallback_collection: "Collection") -> "Collection":
         """
         Set fallback collection which will be asked if the ask to base collection does not succeed.
@@ -163,8 +150,6 @@
         """
         return self.set_fallback(fallback_collection)
 
-=======
->>>>>>> f654d841
     def get(self, name: str) -> BaseView:
         """
         Returns an instance of the view with the given name
@@ -348,6 +333,7 @@
         dry_run: bool = False,
         return_natural_response: bool = False,
         llm_options: Optional[LLMOptions] = None,
+        event_tracker: Optional[EventTracker] = None,
     ) -> Optional[ExecutionResult]:
         """
         Ask question in a text form and retrieve the answer based on the available views.
@@ -367,6 +353,7 @@
                 the natural response will be included in the answer
             llm_options: options to use for the LLM client. If provided, these options will be merged with the default
                 options provided to the LLM client, prioritizing option values other than NOT_GIVEN
+            event_tracker: Event tracker object for given ask.
 
         Returns:
             ExecutionResult object representing the result of the query execution.
@@ -377,7 +364,9 @@
             ValueError: if incorrect IQL was generated `n_retries` amount of times.
         """
         handle_exceptions = (NoViewFoundError, UnsupportedQueryError, IndexUpdateError)
-        event_tracker = EventTracker.initialize_with_handlers(self._event_handlers)
+
+        if not event_tracker:
+            event_tracker = EventTracker.initialize_with_handlers(self._event_handlers)
 
         selected_view_name = ""
 
@@ -396,6 +385,7 @@
                 if not dry_run and return_natural_response
                 else ""
             )
+
             result = ExecutionResult(
                 results=view_result.results,
                 context=view_result.context,
@@ -405,44 +395,19 @@
                 textual_response=natural_response,
             )
 
-
-
-
-
-<<<<<<< HEAD
-
-
-
-
-
-
-
-
-
-
-
-
-
-
-
-
-            
-
         except handle_exceptions as caught_exception:
             result = await self._handle_fallback(
-                question,
-                dry_run,
-                return_natural_response,
-                llm_options,
-                selected_view_name,
-                event_tracker,
-                caught_exception,
+                question=question,
+                dry_run=dry_run,
+                return_natural_response=return_natural_response,
+                llm_options=llm_options,
+                selected_view_name=selected_view_name,
+                event_tracker=event_tracker,
+                caught_exception=caught_exception,
             )
+        finally:
             await event_tracker.request_end(RequestEnd(result=result))
 
-=======
-        await event_tracker.request_end(RequestEnd(result=result))
->>>>>>> f654d841
         return result
 
     def get_similarity_indexes(self) -> Dict[AbstractSimilarityIndex, List[IndexLocation]]:
