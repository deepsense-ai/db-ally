--- conflicted
+++ resolved
@@ -4,12 +4,8 @@
 import abc
 from abc import ABC
 from dataclasses import asdict, dataclass
-<<<<<<< HEAD
 from functools import cached_property
-from typing import Dict, Generic, Optional, Type, TypeVar, Union
-=======
 from typing import Any, ClassVar, Dict, Generic, Optional, Type, TypeVar, Union
->>>>>>> 7191c3fb
 
 from dbally.audit.event_tracker import EventTracker
 from dbally.data_models.audit import LLMEvent
