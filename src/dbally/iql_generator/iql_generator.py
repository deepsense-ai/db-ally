from typing import List, Optional

from dbally.audit.event_tracker import EventTracker
from dbally.iql import IQLError, IQLQuery
from dbally.iql_generator.prompt import (
    FILTERING_DECISION_TEMPLATE,
    IQL_GENERATION_TEMPLATE,
    FilteringDecisionPromptFormat,
    IQLGenerationPromptFormat,
)
from dbally.llms.base import LLM
from dbally.llms.clients.base import LLMOptions
from dbally.llms.clients.exceptions import LLMError
from dbally.prompt.elements import FewShotExample
from dbally.prompt.template import PromptTemplate
from dbally.views.exposed_functions import ExposedFunction

ERROR_MESSAGE = "Unfortunately, generated IQL is not valid. Please try again, \
    generation of correct IQL is very important. Below you have errors generated by the system:\n{error}"


class IQLGenerator:
    """
    Class used to generate IQL from natural language question.

    In db-ally, LLM uses IQL (Intermediate Query Language) to express complex queries in a simplified way.
    The class used to generate IQL from natural language query is `IQLGenerator`.

    IQL generation is done using the method `self.generate_iql`.
    It uses LLM to generate text-based responses, passing in the prompt template, formatted filters, and user question.
    """

    def __init__(
        self,
        llm: LLM,
        *,
        decision_prompt: Optional[PromptTemplate[FilteringDecisionPromptFormat]] = None,
        generation_prompt: Optional[PromptTemplate[IQLGenerationPromptFormat]] = None,
    ) -> None:
        """
        Constructs a new IQLGenerator instance.

        Args:
<<<<<<< HEAD
            llm: LLM used to generate IQL
            prompt_template: If not provided by the users is set to `default_iql_template`
=======
            llm: LLM used to generate IQL.
            decision_prompt: Prompt template for filtering decision making.
            generation_prompt: Prompt template for IQL generation.
>>>>>>> 2714e7c8
        """
        self._llm = llm
        self._decision_prompt = decision_prompt or FILTERING_DECISION_TEMPLATE
        self._generation_prompt = generation_prompt or IQL_GENERATION_TEMPLATE

    async def generate(
        self,
        question: str,
        filters: List[ExposedFunction],
        event_tracker: EventTracker,
        examples: Optional[List[FewShotExample]] = None,
        llm_options: Optional[LLMOptions] = None,
        n_retries: int = 3,
    ) -> Optional[IQLQuery]:
        """
        Generates IQL in text form using LLM.

        Args:
            question: User question.
            filters: List of filters exposed by the view.
            event_tracker: Event store used to audit the generation process.
            examples: List of examples to be injected into the conversation.
            llm_options: Options to use for the LLM client.
            n_retries: Number of retries to regenerate IQL in case of errors in parsing or LLM connection.

        Returns:
            Generated IQL query or None if the decision is not to continue.

        Raises:
            LLMError: If LLM text generation fails after all retries.
            IQLError: If IQL parsing fails after all retries.
            UnsupportedQueryError: If the question is not supported by the view.
        """
        decision = await self._decide_on_generation(
            question=question,
            event_tracker=event_tracker,
            llm_options=llm_options,
            n_retries=n_retries,
        )
        if not decision:
            return None

        return await self._generate_iql(
            question=question,
            filters=filters,
            event_tracker=event_tracker,
            examples=examples,
            llm_options=llm_options,
            n_retries=n_retries,
        )

    async def _decide_on_generation(
        self,
        question: str,
        event_tracker: EventTracker,
        llm_options: Optional[LLMOptions] = None,
        n_retries: int = 3,
    ) -> bool:
        """
        Decides whether the question requires filtering or not.

        Args:
            question: User question.
            event_tracker: Event store used to audit the generation process.
            llm_options: Options to use for the LLM client.
            n_retries: Number of retries to LLM API in case of errors.

        Returns:
            Decision whether to generate IQL or not.

        Raises:
            LLMError: If LLM text generation fails after all retries.
        """
        prompt_format = FilteringDecisionPromptFormat(question=question)
        formatted_prompt = self._decision_prompt.format_prompt(prompt_format)

        for retry in range(n_retries + 1):
            try:
                response = await self._llm.generate_text(
                    prompt=formatted_prompt,
                    event_tracker=event_tracker,
                    options=llm_options,
                )
                # TODO: Move response parsing to llm generate_text method
                return formatted_prompt.response_parser(response)
            except LLMError as exc:
                if retry == n_retries:
                    raise exc

    async def _generate_iql(
        self,
        question: str,
        filters: List[ExposedFunction],
        event_tracker: Optional[EventTracker] = None,
        examples: Optional[List[FewShotExample]] = None,
        llm_options: Optional[LLMOptions] = None,
        n_retries: int = 3,
    ) -> IQLQuery:
        """
        Generates IQL in text form using LLM.

        Args:
            question: User question.
            filters: List of filters exposed by the view.
            event_tracker: Event store used to audit the generation process.
            examples: List of examples to be injected into the conversation.
            llm_options: Options to use for the LLM client.
            n_retries: Number of retries to regenerate IQL in case of errors in parsing or LLM connection.

        Returns:
            Generated IQL query.

        Raises:
            LLMError: If LLM text generation fails after all retries.
            IQLError: If IQL parsing fails after all retries.
            UnsupportedQueryError: If the question is not supported by the view.
        """
        prompt_format = IQLGenerationPromptFormat(
            question=question,
            filters=filters,
            examples=examples,
        )
<<<<<<< HEAD

        formatted_prompt = self._prompt_template.format_prompt(prompt_format)
=======
        formatted_prompt = self._generation_prompt.format_prompt(prompt_format)
>>>>>>> 2714e7c8

        for retry in range(n_retries + 1):
            try:
                response = await self._llm.generate_text(
                    prompt=formatted_prompt,
                    event_tracker=event_tracker,
                    options=llm_options,
                )
                # TODO: Move response parsing to llm generate_text method
                iql = formatted_prompt.response_parser(response)
                # TODO: Move IQL query parsing to prompt response parser
                return await IQLQuery.parse(
                    source=iql,
                    allowed_functions=filters or [],
                    event_tracker=event_tracker,
                )
            except LLMError as exc:
                if retry == n_retries:
                    raise exc
            except IQLError as exc:
                if retry == n_retries:
                    raise exc
                formatted_prompt = formatted_prompt.add_assistant_message(response)
                formatted_prompt = formatted_prompt.add_user_message(ERROR_MESSAGE.format(error=exc))<|MERGE_RESOLUTION|>--- conflicted
+++ resolved
@@ -41,14 +41,9 @@
         Constructs a new IQLGenerator instance.
 
         Args:
-<<<<<<< HEAD
-            llm: LLM used to generate IQL
-            prompt_template: If not provided by the users is set to `default_iql_template`
-=======
             llm: LLM used to generate IQL.
             decision_prompt: Prompt template for filtering decision making.
             generation_prompt: Prompt template for IQL generation.
->>>>>>> 2714e7c8
         """
         self._llm = llm
         self._decision_prompt = decision_prompt or FILTERING_DECISION_TEMPLATE
@@ -171,12 +166,7 @@
             filters=filters,
             examples=examples,
         )
-<<<<<<< HEAD
-
-        formatted_prompt = self._prompt_template.format_prompt(prompt_format)
-=======
         formatted_prompt = self._generation_prompt.format_prompt(prompt_format)
->>>>>>> 2714e7c8
 
         for retry in range(n_retries + 1):
             try:
@@ -190,7 +180,7 @@
                 # TODO: Move IQL query parsing to prompt response parser
                 return await IQLQuery.parse(
                     source=iql,
-                    allowed_functions=filters or [],
+                    allowed_functions=filters,
                     event_tracker=event_tracker,
                 )
             except LLMError as exc:
