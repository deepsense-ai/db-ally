--- conflicted
+++ resolved
@@ -3,6 +3,7 @@
 from typing import List, Optional
 
 from dbally.audit.event_tracker import EventTracker
+from dbally.context.context import BaseCallerContext
 from dbally.exceptions import DbAllyError
 from dbally.iql._query import IQLAggregationQuery, IQLFiltersQuery
 from dbally.prompt.elements import FewShotExample
@@ -20,6 +21,7 @@
 async def _iql_filters_parser(
     response: str,
     allowed_functions: List[ExposedFunction],
+    allowed_contexts: List[BaseCallerContext],
     event_tracker: Optional[EventTracker] = None,
 ) -> IQLFiltersQuery:
     """
@@ -28,6 +30,7 @@
     Args:
         response: LLM response.
         allowed_functions: List of functions that can be used in the IQL.
+        allowed_contexts: List of contexts that can be used in the IQL.
         event_tracker: Event tracker to be used for auditing.
 
     Returns:
@@ -42,6 +45,7 @@
     return await IQLFiltersQuery.parse(
         source=response,
         allowed_functions=allowed_functions,
+        allowed_contexts=allowed_contexts,
         event_tracker=event_tracker,
     )
 
@@ -49,6 +53,7 @@
 async def _iql_aggregation_parser(
     response: str,
     allowed_functions: List[ExposedFunction],
+    allowed_contexts: List[BaseCallerContext],
     event_tracker: Optional[EventTracker] = None,
 ) -> IQLAggregationQuery:
     """
@@ -57,6 +62,7 @@
     Args:
         response: LLM response.
         allowed_functions: List of functions that can be used in the IQL.
+        allowed_contexts: List of contexts that can be used in the IQL.
         event_tracker: Event tracker to be used for auditing.
 
     Returns:
@@ -71,6 +77,7 @@
     return await IQLAggregationQuery.parse(
         source=response,
         allowed_functions=allowed_functions,
+        allowed_contexts=allowed_contexts,
         event_tracker=event_tracker,
     )
 
@@ -98,7 +105,7 @@
     IQL prompt format, providing a question and filters to be used in the conversation.
     """
 
-    def __init__(self, *, question: str, examples: List[FewShotExample] = None) -> None:
+    def __init__(self, *, question: str, examples: Optional[List[FewShotExample]] = None) -> None:
         """
         Constructs a new IQLGenerationPromptFormat instance.
 
@@ -120,6 +127,7 @@
         *,
         question: str,
         methods: List[ExposedFunction],
+        contexts: List[BaseCallerContext],
         examples: Optional[List[FewShotExample]] = None,
     ) -> None:
         """
@@ -128,12 +136,13 @@
         Args:
             question: Question to be asked.
             methods: List of methods exposed by the view.
+            contexts: List of contexts to be used in the conversation.
             examples: List of examples to be injected into the conversation.
-            aggregations: List of aggregations exposed by the view.
         """
         super().__init__(examples)
         self.question = question
         self.methods = "\n".join(str(method) for method in methods)
+        self.contexts = "\n".join(str(context) for context in contexts)
 
 
 FILTERING_DECISION_TEMPLATE = PromptTemplate[DecisionPromptFormat](
@@ -201,27 +210,9 @@
                 'filter1("arg1") AND (NOT filter2(120) OR filter3(True))\n'
                 "DO NOT INCLUDE arguments names in your response. Only the values.\n"
                 "You MUST use only these methods:\n"
-<<<<<<< HEAD
-                "\n{filters}\n"
-                "It is VERY IMPORTANT not to use methods other than those listed above.\n"
-                "Finally, if a called function argument value is not directly specified in the query but instead requires "
-                "some additional execution context, than substitute that argument value with: AskerContext().\n"
-                "The typical input phrase suggesting that the additional execution context need to be referenced \n"
-                'contains words like: "I", "my", "mine", "current", "the" etc..\n'
-                'For example: "my position name", "my company valuation", "current day", "the ongoing project".\n'
-                "In that case, the part of the output will look like this:\n"
-                "filter4(AskerContext())\n"
-                "Outside this situation DO NOT combine filters like this:\n"
-                "filter4(filter2())\n"
-                "And NEVER quote the filter argument unless you're sure it represents the string/literal datatype, \n"
-                "Especially do not quote AskerContext() calls like this:\n"
-                "filter2('AskerContext()')\n"
-                """If you DON'T KNOW HOW TO ANSWER DON'T SAY \"\", SAY: `UNSUPPORTED QUERY` INSTEAD! """
-=======
                 "\n{methods}\n"
                 "It is VERY IMPORTANT not to use methods other than those listed above."
                 """If you DON'T KNOW HOW TO ANSWER DON'T SAY anything other than `UNSUPPORTED QUERY`"""
->>>>>>> 417f5ef4
                 "This is CRUCIAL, otherwise the system will crash. "
             ),
         },
