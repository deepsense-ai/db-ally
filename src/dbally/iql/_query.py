from typing import TYPE_CHECKING, List, Optional, Type

from ..audit.event_tracker import EventTracker
from . import syntax
from ._processor import IQLProcessor
from dbally.context.context import BaseCallerContext, CustomContextsList

if TYPE_CHECKING:
    from dbally.views.structured import ExposedFunction


class IQLQuery:
    """
    IQLQuery container. It stores IQL as a syntax tree defined in `IQL` class.
    """

    root: syntax.Node

    def __init__(self, root: syntax.Node, source: str) -> None:
        self.root = root
        self._source = source

    def __str__(self) -> str:
        return self._source

    @classmethod
    async def parse(
        cls,
        source: str,
        allowed_functions: List["ExposedFunction"],
        event_tracker: Optional[EventTracker] = None,
<<<<<<< HEAD
        context: Optional[CustomContextsList] = None
=======
>>>>>>> 6510bd83
    ) -> "IQLQuery":
        """
        Parse IQL string to IQLQuery object.

        Args:
            source: IQL string that needs to be parsed
            allowed_functions: list of IQL functions that are allowed for this query
            event_tracker: EventTracker object to track events
        Returns:
             IQLQuery object
        """
<<<<<<< HEAD
        return cls(await IQLProcessor(source, allowed_functions, context, event_tracker).process())
=======
        root = await IQLProcessor(source, allowed_functions, event_tracker=event_tracker).process()
        return cls(root=root, source=source)
>>>>>>> 6510bd83
<|MERGE_RESOLUTION|>--- conflicted
+++ resolved
@@ -1,4 +1,5 @@
 from typing import TYPE_CHECKING, List, Optional, Type
+from typing_extensions import Self
 
 from ..audit.event_tracker import EventTracker
 from . import syntax
@@ -29,11 +30,8 @@
         source: str,
         allowed_functions: List["ExposedFunction"],
         event_tracker: Optional[EventTracker] = None,
-<<<<<<< HEAD
         context: Optional[CustomContextsList] = None
-=======
->>>>>>> 6510bd83
-    ) -> "IQLQuery":
+    ) -> Self:
         """
         Parse IQL string to IQLQuery object.
 
@@ -44,9 +42,6 @@
         Returns:
              IQLQuery object
         """
-<<<<<<< HEAD
-        return cls(await IQLProcessor(source, allowed_functions, context, event_tracker).process())
-=======
-        root = await IQLProcessor(source, allowed_functions, event_tracker=event_tracker).process()
-        return cls(root=root, source=source)
->>>>>>> 6510bd83
+
+        root = await IQLProcessor(source, allowed_functions, context, event_tracker).process()
+        return cls(root=root, source=source)