--- conflicted
+++ resolved
@@ -8,7 +8,8 @@
 from ._processor import IQLAggregationProcessor, IQLFiltersProcessor, IQLProcessor, RootT
 
 if TYPE_CHECKING:
-    from dbally.views.structured import ExposedFunction
+    from dbally.context.context import BaseCallerContext
+    from dbally.views.exposed_functions import ExposedFunction
 
 
 class IQLQuery(Generic[RootT], ABC):
@@ -29,22 +30,19 @@
 
     @classmethod
     async def parse(
-<<<<<<< HEAD
-        cls, source: str, allowed_functions: List["ExposedFunction"], event_tracker: Optional[EventTracker] = None
-    ) -> Self:
-=======
         cls,
         source: str,
         allowed_functions: List["ExposedFunction"],
+        allowed_contexts: Optional[List["BaseCallerContext"]] = None,
         event_tracker: Optional[EventTracker] = None,
-    ) -> "IQLQuery[RootT]":
->>>>>>> 417f5ef4
+    ) -> Self:
         """
         Parse IQL string to IQLQuery object.
 
         Args:
             source: IQL string that needs to be parsed.
             allowed_functions: List of IQL functions that are allowed for this query.
+            allowed_contexts: List of contexts that are allowed for this query.
             event_tracker: EventTracker object to track events.
 
         Returns:
@@ -53,12 +51,12 @@
         Raises:
             IQLError: If parsing fails.
         """
-<<<<<<< HEAD
-
-        root = await IQLProcessor(source, allowed_functions, event_tracker).process()
-        return cls(root=root, source=source)
-=======
-        root = await cls._processor(source, allowed_functions, event_tracker=event_tracker).process()
+        root = await cls._processor(
+            source=source,
+            allowed_functions=allowed_functions,
+            allowed_contexts=allowed_contexts,
+            event_tracker=event_tracker,
+        ).process()
         return cls(root=root, source=source)
 
 
@@ -67,7 +65,7 @@
     IQL filters query container.
     """
 
-    _processor: Type[IQLFiltersProcessor] = IQLFiltersProcessor
+    _processor: Type[IQLProcessor[syntax.Node]] = IQLFiltersProcessor
 
 
 class IQLAggregationQuery(IQLQuery[syntax.FunctionCall]):
@@ -75,5 +73,4 @@
     IQL aggregation query container.
     """
 
-    _processor: Type[IQLAggregationProcessor] = IQLAggregationProcessor
->>>>>>> 417f5ef4
+    _processor: Type[IQLProcessor[syntax.FunctionCall]] = IQLAggregationProcessor