--- conflicted
+++ resolved
@@ -1,28 +1,13 @@
 import ast
-import typing
-from typing import List, Optional, Union
-
-from typing_extensions import TypeAlias
+from typing import List, Optional
 
 from dbally.exceptions import DbAllyError
-
-IQLNode: TypeAlias = Union[ast.expr, ast.stmt]
-# TODO or maybe better:
-# IQLNode: TypeAlias = Union[ast.expr, ast.Expr]
-# OR even use ast.AST
 
 
 class IQLError(DbAllyError):
     """
     Base exception for all IQL parsing related exceptions.
-
-    Attributes:
-        message: Error message.
-        source: Raw LLM response containing IQL filter calls.
     """
-
-    message: str
-    source: str
 
     def __init__(self, message: str, source: str) -> None:
         super().__init__(message)
@@ -32,53 +17,27 @@
 class IQLSyntaxError(IQLError):
     """
     Raised when IQL syntax is invalid.
-
-    Attributes:
-        message: Error message.
-        source: Raw LLM response containing IQL filter calls.
     """
 
-    # TODO consider using some tool for docstring inheritance
     def __init__(self, source: str) -> None:
         message = f"Syntax error in: {source}"
         super().__init__(message, source)
 
 
-<<<<<<< HEAD
-class IQLEmptyExpressionError(IQLError):
+class IQLNoStatementError(IQLError):
     """
-    Raised when IQL expression is empty.
-
-    Attributes:
-        message: Error message.
-        source: Raw LLM response containing IQL filter calls.
+    Raised when IQL does not have any statement.
     """
-=======
-class IQLNoStatementError(IQLError):
-    """Raised when IQL does not have any statement."""
->>>>>>> 417f5ef4
 
     def __init__(self, source: str) -> None:
         message = "Empty IQL"
         super().__init__(message, source)
 
 
-<<<<<<< HEAD
-class IQLMultipleExpressionsError(IQLError):
+class IQLMultipleStatementsError(IQLError):
     """
-    Raised when IQL contains multiple expressions.
-
-    Attributes:
-        message: Error message.
-        source: Raw LLM response containing IQL filter calls.
-        nodes: List of multiple ast statements.
+    Raised when IQL contains multiple statements.
     """
-
-    nodes: List[ast.stmt]
-=======
-class IQLMultipleStatementsError(IQLError):
-    """Raised when IQL contains multiple statements."""
->>>>>>> 417f5ef4
 
     def __init__(self, nodes: List[ast.stmt], source: str) -> None:
         message = "Multiple statements in IQL are not supported"
@@ -86,51 +45,34 @@
         self.nodes = nodes
 
 
+class IQLNoExpressionError(IQLError):
+    """
+    Raised when IQL expression is not found.
+    """
+
+    def __init__(self, node: ast.stmt, source: str) -> None:
+        message = f"No expression found in IQL: {source[node.col_offset : node.end_col_offset]}"
+        super().__init__(message, source)
+        self.node = node
+
+
 class IQLExpressionError(IQLError):
     """
     Raised when IQL expression is invalid.
-
-    Attributes:
-        message: Error message.
-        source: Raw LLM response containing IQL filter calls.
-        node: IQL node which parsing caused an error.
     """
 
-    node: IQLNode
-
-    def __init__(self, message: str, node: IQLNode, source: str) -> None:
+    def __init__(self, message: str, node: ast.expr, source: str) -> None:
         message = f"{message}: {source[node.col_offset : node.end_col_offset]}"
         super().__init__(message, source)
         self.node = node
 
 
-class IQLNoExpressionError(IQLExpressionError):
-    """
-    Raised when IQL expression is not found.
-
-    Attributes:
-        message: Error message.
-        source: Raw LLM response containing IQL filter calls.
-        node: IQL node which parsing caused an error.
-    """
-
-    # TODO check whether the type hint for arg 'node' is correct
-    def __init__(self, node: ast.stmt, source: str) -> None:
-        message = "No expression found in IQL"
-        super().__init__(message, node, source)
-
-
 class IQLArgumentParsingError(IQLExpressionError):
     """
     Raised when an argument cannot be parsed into a valid IQL.
-
-    Attributes:
-        message: Error message.
-        source: Raw LLM response containing IQL filter calls.
-        node: IQL node which parsing caused an error.
     """
 
-    def __init__(self, node: IQLNode, source: str) -> None:
+    def __init__(self, node: ast.expr, source: str) -> None:
         message = "Not a valid IQL argument"
         super().__init__(message, node, source)
 
@@ -138,30 +80,16 @@
 class IQLUnsupportedSyntaxError(IQLExpressionError):
     """
     Raised when trying to parse an unsupported syntax.
-
-    Attributes:
-        message: Error message.
-        source: Raw LLM response containing IQL filter calls.
-        node: IQL node which parsing caused an error.
     """
 
-    def __init__(self, node: IQLNode, source: str, context: Optional[str] = None) -> None:
-        node_name = node.__class__.__name__
-        message = f"{node_name} syntax is not supported in IQL"
-        if context:
-            message += " " + context
-
+    def __init__(self, node: ast.expr, source: str, context: Optional[str] = None) -> None:
+        message = f"{node.__class__.__name__} syntax is not supported in IQL{f' {context}' if context else ''}"
         super().__init__(message, node, source)
 
 
 class IQLFunctionNotExists(IQLExpressionError):
     """
     Raised when IQL contains function call to a function that not exists.
-
-    Attributes:
-        message: Error message.
-        source: Raw LLM response containing IQL filter calls.
-        node: IQL node which parsing caused an error.
     """
 
     def __init__(self, node: ast.Name, source: str) -> None:
@@ -172,56 +100,41 @@
 class IQLIncorrectNumberArgumentsError(IQLExpressionError):
     """
     Raised when IQL contains too many arguments for a function.
-
-    Attributes:
-        message: Error message.
-        source: Raw LLM response containing IQL filter calls.
-        node: IQL node which parsing caused an error.
     """
 
     def __init__(self, node: ast.Call, source: str) -> None:
-        # TYPING CHECK
-        # normally node.func is of type ast.expr, which does not guarantee having 'id' attr
-        # ast.Name does and we expect it here
-        # TODO check is it possible for node.func not be of type 'ast.Name' in our case
-        node_name = typing.cast(ast.Name, node.func)
-
-        message = f"The method {node_name.id} has incorrect number of arguments"
+        message = f"The method {node.func.id} has incorrect number of arguments"  # type: ignore
         super().__init__(message, node, source)
 
 
 class IQLArgumentValidationError(IQLExpressionError):
     """
     Raised when argument is not valid for a given method.
-
-    Attributes:
-        message: Error message.
-        source: Raw LLM response containing IQL filter calls.
-        node: IQL node which parsing caused an error.
     """
 
 
-class IQLContextNotAllowedError(IQLExpressionError):
+class IQLContextError(IQLExpressionError):
     """
-    Raised when a context call/keyword has been passed as an argument to the filter
-    which does not support contextualization for this specific parameter.
-
-    Attributes:
-        message: Error message.
-        source: Raw LLM response containing IQL filter calls.
-        node: IQL node which parsing caused an error.
+    Base exception for all IQL context related exceptions.
     """
 
-    def __init__(self, node: IQLNode, source: str, arg_name: Optional[str] = None) -> None:
-        if arg_name is None:
-            message = (
-                "The LLM detected that the context is required to execute the query"
-                "while the filter signature does not allow it at all."
-            )
-        else:
-            message = (
-                "The LLM detected that the context is required to execute the query"
-                f"while the filter signature does allow it for `{arg_name}` argument."
-            )
 
+class IQLContextNotAllowedError(IQLContextError):
+    """
+    Raised when a context keyword has been passed as an argument to the method that does not support contextualization.
+    """
+
+    def __init__(self, node: ast.Name, source: str) -> None:
+        message = "The context keyword is not allowed here"
+        super().__init__(message, node, source)
+
+
+class IQLContextNotFoundError(IQLContextError):
+    """
+    Raised when a context keyword has been passed as an argument to the method that does support contextualization
+    but no matching context found.
+    """
+
+    def __init__(self, node: ast.Name, source: str) -> None:
+        message = "The requested context is not found"
         super().__init__(message, node, source)