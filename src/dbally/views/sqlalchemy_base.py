import abc
import asyncio

import sqlalchemy

from dbally.collection.results import ViewExecutionResult
from dbally.iql import syntax
from dbally.iql._query import IQLAggregationQuery, IQLFiltersQuery
from dbally.views.methods_base import MethodsBaseView


class SqlAlchemyBaseView(MethodsBaseView[sqlalchemy.Select]):
    """
    Base class for views that use SQLAlchemy to generate SQL queries.
    """

    def __init__(self, sqlalchemy_engine: sqlalchemy.Engine) -> None:
        """
        Creates a new instance of the SQL view.

        Args:
            sqlalchemy_engine: SQLAlchemy engine to use for executing the queries.
        """
<<<<<<< HEAD
        super().__init__(self.get_select())
=======
        super().__init__()
        self.select = self.get_select()
>>>>>>> 9f6b5df3
        self._sqlalchemy_engine = sqlalchemy_engine

    @abc.abstractmethod
    def get_select(self) -> sqlalchemy.Select:
        """
<<<<<<< HEAD
        Creates initial SELECT statement for the view.

        Returns:
            SQLAlchemy Select object for the view.
=======
        Creates the initial
        [SqlAlchemy select object
        ](https://docs.sqlalchemy.org/en/20/core/selectable.html#sqlalchemy.sql.expression.Select)
        which will be used to build the query.
>>>>>>> 9f6b5df3
        """

    async def apply_filters(self, filters: IQLFiltersQuery) -> None:
        """
        Applies the chosen filters to the view.

        Args:
            filters: IQLQuery object representing the filters to apply.
<<<<<<< HEAD
        """
        # data is defined in the parent class
        # pylint: disable=attribute-defined-outside-init
        self.data = self.data.where(await self._build_filter_node(filters.root))

    async def apply_aggregation(self, aggregation: IQLQuery) -> None:
        """
=======
        """
        self.select = self.select.where(await self._build_filter_node(filters.root))

    async def apply_aggregation(self, aggregation: IQLAggregationQuery) -> None:
        """
>>>>>>> 9f6b5df3
        Applies the chosen aggregation to the view.

        Args:
            aggregation: IQLQuery object representing the aggregation to apply.
        """
<<<<<<< HEAD
        # data is defined in the parent class
        # pylint: disable=attribute-defined-outside-init
        self.data = await self.call_aggregation_method(aggregation.root)
=======
        self.select = await self.call_aggregation_method(aggregation.root)
>>>>>>> 9f6b5df3

    async def _build_filter_node(self, node: syntax.Node) -> sqlalchemy.ColumnElement:
        """
        Converts a filter node from the IQLQuery to a SQLAlchemy expression.
        """
        if isinstance(node, syntax.BoolOp):
            return await self._build_filter_bool_op(node)
        if isinstance(node, syntax.FunctionCall):
            return await self.call_filter_method(node)

        raise ValueError(f"Unsupported grammar: {node}")

    async def _build_filter_bool_op(self, bool_op: syntax.BoolOp) -> sqlalchemy.ColumnElement:
        """
        Converts a boolean operator node from the IQL BoolOp to a SQLAlchemy expression.
        """
        alchemy_op = bool_op.match(
            not_=lambda x: sqlalchemy.not_,
            and_=lambda x: sqlalchemy.and_,
            or_=lambda x: sqlalchemy.or_,
        )

        if hasattr(bool_op, "children"):
            nodes = asyncio.gather(*[self._build_filter_node(child) for child in bool_op.children])
            return alchemy_op(*await nodes)
        if hasattr(bool_op, "child"):
            return alchemy_op(await self._build_filter_node(bool_op.child))

        raise ValueError(f"BoolOp {bool_op} has no children")

    def execute(self, dry_run: bool = False) -> ViewExecutionResult:
        """
        Executes the generated SQL query and returns the results.

        Args:
            dry_run: If True, only adds the SQL query to the context field without executing the query.

        Returns:
            Results of the query where `results` will be a list of dictionaries representing retrieved rows or an empty\
            list if `dry_run` is set to `True`. Inside the `context` field the generated sql will be stored.
        """
        results = []
<<<<<<< HEAD
        sql = str(self.data.compile(bind=self._sqlalchemy_engine, compile_kwargs={"literal_binds": True}))

        if not dry_run:
            with self._sqlalchemy_engine.connect() as connection:
                rows = connection.execute(self.data).fetchall()
=======
        sql = str(self.select.compile(bind=self._sqlalchemy_engine, compile_kwargs={"literal_binds": True}))

        if not dry_run:
            with self._sqlalchemy_engine.connect() as connection:
                rows = connection.execute(self.select).fetchall()
>>>>>>> 9f6b5df3
                # The underscore is used by sqlalchemy to avoid conflicts with column names
                # pylint: disable=protected-access
                results = [dict(row._mapping) for row in rows]

        return ViewExecutionResult(
            results=results,
            context={"sql": sql},
        )<|MERGE_RESOLUTION|>--- conflicted
+++ resolved
@@ -9,7 +9,7 @@
 from dbally.views.methods_base import MethodsBaseView
 
 
-class SqlAlchemyBaseView(MethodsBaseView[sqlalchemy.Select]):
+class SqlAlchemyBaseView(MethodsBaseView):
     """
     Base class for views that use SQLAlchemy to generate SQL queries.
     """
@@ -21,28 +21,17 @@
         Args:
             sqlalchemy_engine: SQLAlchemy engine to use for executing the queries.
         """
-<<<<<<< HEAD
-        super().__init__(self.get_select())
-=======
         super().__init__()
         self.select = self.get_select()
->>>>>>> 9f6b5df3
         self._sqlalchemy_engine = sqlalchemy_engine
 
     @abc.abstractmethod
     def get_select(self) -> sqlalchemy.Select:
         """
-<<<<<<< HEAD
-        Creates initial SELECT statement for the view.
-
-        Returns:
-            SQLAlchemy Select object for the view.
-=======
         Creates the initial
         [SqlAlchemy select object
         ](https://docs.sqlalchemy.org/en/20/core/selectable.html#sqlalchemy.sql.expression.Select)
         which will be used to build the query.
->>>>>>> 9f6b5df3
         """
 
     async def apply_filters(self, filters: IQLFiltersQuery) -> None:
@@ -51,33 +40,17 @@
 
         Args:
             filters: IQLQuery object representing the filters to apply.
-<<<<<<< HEAD
-        """
-        # data is defined in the parent class
-        # pylint: disable=attribute-defined-outside-init
-        self.data = self.data.where(await self._build_filter_node(filters.root))
-
-    async def apply_aggregation(self, aggregation: IQLQuery) -> None:
-        """
-=======
         """
         self.select = self.select.where(await self._build_filter_node(filters.root))
 
     async def apply_aggregation(self, aggregation: IQLAggregationQuery) -> None:
         """
->>>>>>> 9f6b5df3
         Applies the chosen aggregation to the view.
 
         Args:
             aggregation: IQLQuery object representing the aggregation to apply.
         """
-<<<<<<< HEAD
-        # data is defined in the parent class
-        # pylint: disable=attribute-defined-outside-init
-        self.data = await self.call_aggregation_method(aggregation.root)
-=======
         self.select = await self.call_aggregation_method(aggregation.root)
->>>>>>> 9f6b5df3
 
     async def _build_filter_node(self, node: syntax.Node) -> sqlalchemy.ColumnElement:
         """
@@ -120,19 +93,11 @@
             list if `dry_run` is set to `True`. Inside the `context` field the generated sql will be stored.
         """
         results = []
-<<<<<<< HEAD
-        sql = str(self.data.compile(bind=self._sqlalchemy_engine, compile_kwargs={"literal_binds": True}))
-
-        if not dry_run:
-            with self._sqlalchemy_engine.connect() as connection:
-                rows = connection.execute(self.data).fetchall()
-=======
         sql = str(self.select.compile(bind=self._sqlalchemy_engine, compile_kwargs={"literal_binds": True}))
 
         if not dry_run:
             with self._sqlalchemy_engine.connect() as connection:
                 rows = connection.execute(self.select).fetchall()
->>>>>>> 9f6b5df3
                 # The underscore is used by sqlalchemy to avoid conflicts with column names
                 # pylint: disable=protected-access
                 results = [dict(row._mapping) for row in rows]
