--- conflicted
+++ resolved
@@ -11,9 +11,6 @@
 from dbally.views.methods_base import MethodsBaseView
 
 
-<<<<<<< HEAD
-class DataFrameBaseView(MethodsBaseView[pd.DataFrame]):
-=======
 @dataclass(frozen=True)
 class Aggregation:
     """
@@ -35,7 +32,6 @@
 
 
 class DataFrameBaseView(MethodsBaseView):
->>>>>>> 9f6b5df3
     """
     Base class for views that use Pandas DataFrames to store and filter data.
 
@@ -50,14 +46,8 @@
         Args:
             df: Pandas DataFrame with the data to be filtered.
         """
-<<<<<<< HEAD
-        super().__init__(df)
-
-        # The mask to be applied to the dataframe to filter the data
-=======
         super().__init__()
         self.df = df
->>>>>>> 9f6b5df3
         self._filter_mask: Optional[pd.Series] = None
         self._aggregation_group: AggregationGroup = AggregationGroup()
 
@@ -68,25 +58,7 @@
         Args:
             filters: IQLQuery object representing the filters to apply.
         """
-<<<<<<< HEAD
-        # data is defined in the parent class
-        # pylint: disable=attribute-defined-outside-init
-        self._filter_mask = await self.build_filter_node(filters.root)
-        self.data = self.data.loc[self._filter_mask]
-
-    async def apply_aggregation(self, aggregation: IQLQuery) -> None:
-        """
-        Applies the aggregation of choice to the view.
-
-        Args:
-            aggregation: IQLQuery object representing the aggregation to apply.
-        """
-        # data is defined in the parent class
-        # pylint: disable=attribute-defined-outside-init
-        self.data = await self.call_aggregation_method(aggregation.root)
-=======
         self._filter_mask = await self._build_filter_node(filters.root)
->>>>>>> 9f6b5df3
 
     async def apply_aggregation(self, aggregation: IQLAggregationQuery) -> None:
         """
@@ -135,9 +107,6 @@
         Returns:
             ExecutionResult object with the results and the context information with the binary mask.
         """
-<<<<<<< HEAD
-        results = pd.DataFrame.empty if dry_run else self.data
-=======
         results = pd.DataFrame()
 
         if not dry_run:
@@ -156,7 +125,6 @@
                     }
                 )
                 results = results.reset_index()
->>>>>>> 9f6b5df3
 
         return ViewExecutionResult(
             results=results.to_dict(orient="records"),
