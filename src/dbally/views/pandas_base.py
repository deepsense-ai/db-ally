--- conflicted
+++ resolved
@@ -127,13 +127,8 @@
                 results = results.reset_index()
 
         return ViewExecutionResult(
-<<<<<<< HEAD
-            results=filtered_data.to_dict(orient="records"),
+            results=results.to_dict(orient="records"),
             metadata={
-=======
-            results=results.to_dict(orient="records"),
-            context={
->>>>>>> 417f5ef4
                 "filter_mask": self._filter_mask,
                 "groupbys": self._aggregation_group.groupbys,
                 "aggregations": self._aggregation_group.aggregations,
