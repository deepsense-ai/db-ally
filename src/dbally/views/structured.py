--- conflicted
+++ resolved
@@ -4,12 +4,8 @@
 
 from dbally.audit.event_tracker import EventTracker
 from dbally.collection.results import ViewExecutionResult
-<<<<<<< HEAD
 from dbally.context.context import BaseCallerContext
-from dbally.iql import IQLError, IQLQuery
-=======
 from dbally.iql import IQLQuery
->>>>>>> 6510bd83
 from dbally.iql_generator.iql_generator import IQLGenerator
 from dbally.llms.base import LLM
 from dbally.llms.clients.base import LLMOptions
@@ -76,26 +72,8 @@
             llm_options=llm_options,
             n_retries=n_retries,
         )
-<<<<<<< HEAD
 
-        for _ in range(n_retries):
-            try:
-                filters = await IQLQuery.parse(iql_filters, filter_list, event_tracker=event_tracker, context=context)
-                await self.apply_filters(filters)
-                break
-            except (IQLError, ValueError) as e:
-                conversation = iql_generator.add_error_msg(conversation, [e])
-                iql_filters, conversation = await iql_generator.generate_iql(
-                    question=query,
-                    filters=filter_list,
-                    event_tracker=event_tracker,
-                    conversation=conversation,
-                    llm_options=llm_options,
-                )
-                continue
-=======
         await self.apply_filters(iql)
->>>>>>> 6510bd83
 
         result = self.execute(dry_run=dry_run)
         result.context["iql"] = f"{iql}"
@@ -142,4 +120,5 @@
             for param in filter_.parameters:
                 if param.similarity_index:
                     indexes[param.similarity_index].append((self.__class__.__name__, filter_.name, param.name))
+
         return indexes