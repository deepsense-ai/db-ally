--- conflicted
+++ resolved
@@ -4,42 +4,26 @@
 
 from dbally.audit.event_tracker import EventTracker
 from dbally.collection.results import ViewExecutionResult
-<<<<<<< HEAD
-from dbally.exceptions import UnsupportedAggregationError
-from dbally.iql import IQLQuery
-from dbally.iql._exceptions import IQLError
-=======
 from dbally.iql._query import IQLAggregationQuery, IQLFiltersQuery
->>>>>>> 9f6b5df3
 from dbally.iql_generator.iql_generator import IQLGenerator
 from dbally.llms.base import LLM
 from dbally.llms.clients.base import LLMOptions
 from dbally.views.exceptions import ViewExecutionError
 from dbally.views.exposed_functions import ExposedFunction
 
-from ..prompt.aggregation import AggregationFormatter
 from ..similarity import AbstractSimilarityIndex
 from .base import BaseView, IndexLocation
 
 DataT = TypeVar("DataT", bound=Any)
 
 
-# TODO(Python 3.9+): Make BaseStructuredView a generic class
 class BaseStructuredView(BaseView):
     """
     Base class for all structured [Views](../../concepts/views.md). All classes implementing this interface has\
     to be able to list all available filters, apply them and execute queries.
     """
 
-<<<<<<< HEAD
-    def __init__(self, data: DataT) -> None:
-        super().__init__()
-        self.data = data
-
-    def get_iql_generator(self, llm: LLM) -> IQLGenerator:
-=======
     def get_iql_generator(self) -> IQLGenerator:
->>>>>>> 9f6b5df3
         """
         Returns the IQL generator for the view.
 
@@ -47,18 +31,6 @@
             IQL generator for the view.
         """
         return IQLGenerator()
-
-    def get_agg_formatter(self, llm: LLM) -> AggregationFormatter:
-        """
-        Returns the AggregtionFormatter for the view.
-
-        Args:
-            llm: LLM used to generate the queries.
-
-        Returns:
-            AggregtionFormatter for the view.
-        """
-        return AggregationFormatter(llm=llm)
 
     async def ask(
         self,
@@ -87,34 +59,10 @@
         Raises:
             ViewExecutionError: When an error occurs while executing the view.
         """
-<<<<<<< HEAD
-        iql_generator = self.get_iql_generator(llm)
-        agg_formatter = self.get_agg_formatter(llm)
-=======
->>>>>>> 9f6b5df3
         filters = self.list_filters()
         examples = self.list_few_shots()
         aggregations = self.list_aggregations()
 
-<<<<<<< HEAD
-        try:
-            iql = await iql_generator.generate(
-                question=query,
-                filters=filters,
-                examples=examples,
-                event_tracker=event_tracker,
-                llm_options=llm_options,
-                n_retries=n_retries,
-            )
-        except UnsupportedQueryError as exc:
-            raise IQLGenerationError(
-                view_name=self.__class__.__name__,
-                filters=None,
-                aggregation=None,
-            ) from exc
-        except IQLError as exc:
-            raise IQLGenerationError(
-=======
         iql_generator = self.get_iql_generator()
         iql = await iql_generator(
             question=query,
@@ -129,7 +77,6 @@
 
         if iql.failed:
             raise ViewExecutionError(
->>>>>>> 9f6b5df3
                 view_name=self.__class__.__name__,
                 iql=iql,
             )
@@ -137,38 +84,8 @@
         if iql.filters:
             await self.apply_filters(iql.filters)
 
-<<<<<<< HEAD
-        try:
-            agg_node = await agg_formatter.format_to_query_object(
-                question=query,
-                aggregations=aggregations,
-                event_tracker=event_tracker,
-                llm_options=llm_options,
-            )
-        except UnsupportedAggregationError as exc:
-            raise IQLGenerationError(
-                view_name=self.__class__.__name__,
-                filters=str(iql) if iql else None,
-                aggregation=None,
-            ) from exc
-        except IQLError as exc:
-            raise IQLGenerationError(
-                view_name=self.__class__.__name__,
-                filters=str(iql) if iql else None,
-                aggregation=exc.source,
-            ) from exc
-
-        await self.apply_aggregation(agg_node)
-
-        result = self.execute(dry_run=dry_run)
-        result.context["iql"] = {
-            "filters": str(iql) if iql else None,
-            "aggregation": str(agg_node),
-        }
-=======
         if iql.aggregation:
             await self.apply_aggregation(iql.aggregation)
->>>>>>> 9f6b5df3
 
         result = self.execute(dry_run=dry_run)
         result.context["iql"] = {
@@ -196,37 +113,21 @@
         """
 
     @abc.abstractmethod
-<<<<<<< HEAD
-    async def apply_filters(self, filters: IQLQuery) -> None:
-=======
     async def apply_filters(self, filters: IQLFiltersQuery) -> None:
->>>>>>> 9f6b5df3
         """
         Applies the chosen filters to the view.
 
         Args:
-<<<<<<< HEAD
-            filters: [IQLQuery](../../concepts/iql.md) object representing the filters to apply.
-        """
-
-    @abc.abstractmethod
-    async def apply_aggregation(self, aggregation: IQLQuery) -> None:
-=======
             filters: IQLQuery object representing the filters to apply.
         """
 
     @abc.abstractmethod
     async def apply_aggregation(self, aggregation: IQLAggregationQuery) -> None:
->>>>>>> 9f6b5df3
         """
         Applies the chosen aggregation to the view.
 
         Args:
-<<<<<<< HEAD
-            aggregation: [IQLQuery](../../concepts/iql.md) object representing the filters to apply.
-=======
             aggregation: IQLQuery object representing the aggregation to apply.
->>>>>>> 9f6b5df3
         """
 
     @abc.abstractmethod
