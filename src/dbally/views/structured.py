--- conflicted
+++ resolved
@@ -4,6 +4,7 @@
 
 from dbally.audit.event_tracker import EventTracker
 from dbally.collection.results import ViewExecutionResult
+from dbally.exceptions import UnsupportedAggregationError
 from dbally.iql import IQLQuery
 from dbally.iql._exceptions import IQLError
 from dbally.iql_generator.iql_generator import IQLGenerator
@@ -13,7 +14,6 @@
 from dbally.views.exceptions import IQLGenerationError
 from dbally.views.exposed_functions import ExposedFunction
 
-from ..iql.syntax import FunctionCall
 from ..prompt.aggregation import AggregationFormatter
 from ..similarity import AbstractSimilarityIndex
 from .base import BaseView, IndexLocation
@@ -108,20 +108,33 @@
         if iql:
             await self.apply_filters(iql)
 
-        agg_node = await agg_formatter.format_to_query_object(
-            question=query,
-            aggregations=aggregations,
-            event_tracker=event_tracker,
-            llm_options=llm_options,
-        )
-        await self.apply_aggregation(agg_node.root)
+        try:
+            agg_node = await agg_formatter.format_to_query_object(
+                question=query,
+                aggregations=aggregations,
+                event_tracker=event_tracker,
+                llm_options=llm_options,
+            )
+        except UnsupportedAggregationError as exc:
+            raise IQLGenerationError(
+                view_name=self.__class__.__name__,
+                filters=str(iql) if iql else None,
+                aggregation=None,
+            ) from exc
+        except IQLError as exc:
+            raise IQLGenerationError(
+                view_name=self.__class__.__name__,
+                filters=str(iql) if iql else None,
+                aggregation=exc.source,
+            ) from exc
+
+        await self.apply_aggregation(agg_node)
 
         result = self.execute(dry_run=dry_run)
-<<<<<<< HEAD
-        result.context["iql"] = {"filters": f"{iql}", "aggregation": f"{agg_node}"}
-=======
-        result.context["iql"] = str(iql) if iql else None
->>>>>>> 2714e7c8
+        result.context["iql"] = {
+            "filters": str(iql) if iql else None,
+            "aggregation": str(agg_node),
+        }
 
         return result
 
@@ -135,29 +148,30 @@
         """
 
     @abc.abstractmethod
+    def list_aggregations(self) -> List[ExposedFunction]:
+        """
+        Lists all available aggregations for the View.
+
+        Returns:
+            Aggregations defined inside the View.
+        """
+
+    @abc.abstractmethod
     async def apply_filters(self, filters: IQLQuery) -> None:
         """
         Applies the chosen filters to the view.
 
         Args:
-            filters: [IQLQuery](../../concepts/iql.md) object representing the filters to apply
-        """
-
-    @abc.abstractmethod
-    def list_aggregations(self) -> List[ExposedFunction]:
-        """
-
-        Returns:
-            Aggregations defined inside the View.
-        """
-
-    @abc.abstractmethod
-    async def apply_aggregation(self, aggregation: FunctionCall) -> None:
+            filters: [IQLQuery](../../concepts/iql.md) object representing the filters to apply.
+        """
+
+    @abc.abstractmethod
+    async def apply_aggregation(self, aggregation: IQLQuery) -> None:
         """
         Applies the chosen aggregation to the view.
 
         Args:
-            aggregation: [IQLQuery](../../concepts/iql.md) object representing the filters to apply
+            aggregation: [IQLQuery](../../concepts/iql.md) object representing the filters to apply.
         """
 
     @abc.abstractmethod
@@ -166,7 +180,10 @@
         Executes the query and returns the result.
 
         Args:
-            dry_run: if True, should only generate the query without executing it
+            dry_run: if True, should only generate the query without executing it.
+
+        Returns:
+            The view execution result.
         """
 
     def list_similarity_indexes(self) -> Dict[AbstractSimilarityIndex, List[IndexLocation]]:
