--- conflicted
+++ resolved
@@ -1,18 +1,10 @@
-<<<<<<< HEAD
-from ._config import ColumnConfig, TableConfig
-from ._view import BaseText2SQLView
-=======
 from .config import ColumnConfig, TableConfig
 from .errors import Text2SQLError
 from .view import BaseText2SQLView
->>>>>>> 6d6cdcd7
 
 __all__ = [
     "BaseText2SQLView",
     "ColumnConfig",
     "TableConfig",
-<<<<<<< HEAD
-=======
     "Text2SQLError",
->>>>>>> 6d6cdcd7
 ]