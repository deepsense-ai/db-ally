--- conflicted
+++ resolved
@@ -161,17 +161,13 @@
             # We want to catch all exceptions to retry the process.
             # pylint: disable=broad-except
             try:
-<<<<<<< HEAD
-                sql, conversation = await self._generate_sql(
+                sql, parameters, conversation = await self._generate_sql(
                     query=query,
                     conversation=conversation,
                     llm_client=llm_client,
                     event_tracker=event_tracker,
                     llm_options=llm_options,
                 )
-=======
-                sql, parameters, conversation = await self._generate_sql(query, conversation, llm_client, event_tracker)
->>>>>>> f00dbcd1
 
                 if dry_run:
                     return ViewExecutionResult(results=[], context={"sql": sql})
@@ -196,18 +192,13 @@
         )
 
     async def _generate_sql(
-<<<<<<< HEAD
         self,
         query: str,
         conversation: PromptTemplate,
         llm_client: LLMClient,
         event_tracker: EventTracker,
         llm_options: Optional[LLMOptions] = None,
-    ) -> Tuple[str, PromptTemplate]:
-=======
-        self, query: str, conversation: PromptTemplate, llm_client: LLMClient, event_tracker: EventTracker
     ) -> Tuple[str, List[SQLParameterOption], PromptTemplate]:
->>>>>>> f00dbcd1
         response = await llm_client.text_generation(
             template=conversation,
             fmt={"tables": self._get_tables_context(), "dialect": self._engine.dialect.name, "question": query},
