--- conflicted
+++ resolved
@@ -1,10 +1,6 @@
-<<<<<<< HEAD
 import json
 from dataclasses import dataclass
-from typing import Dict, Iterable, List, Optional, Tuple
-=======
 from typing import Callable, Dict, Iterable, List, Optional, Tuple
->>>>>>> 3f9fe4b3
 
 import sqlalchemy
 from sqlalchemy import ColumnClause, Table, text
