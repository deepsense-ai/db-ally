from dataclasses import dataclass
<<<<<<< HEAD
from inspect import isclass
from typing import _GenericAlias  # type: ignore
from typing import Generator, Iterable, Optional, Sequence, Type, Union
=======
from typing import List, Optional, Union, _GenericAlias  # type: ignore

from typing_extensions import _AnnotatedAlias
>>>>>>> 417f5ef4

import typing_extensions as type_ext

from dbally.context.context import BaseCallerContext
from dbally.context.exceptions import BaseContextError, SuitableContextNotProvidedError
from dbally.similarity import AbstractSimilarityIndex


class TypeParsingError(ValueError):
    """
    Custo error raised when parsing a data type using `parse_param_type()` fails.
    """


def _parse_standard_type(param_type: Union[type_ext.Type, _GenericAlias]) -> str:
    """
    Generates string representation of a data type (or alias) being neither custom class or string.
    This function is primarily intended to parse types from consecutive modules:
    `builtins` (>= Python 3.9), `typing` and `typing_extensions`.

    Args:
        param_type: type or type alias.

    Returns:
        A string representation of the type.
    """

    # delegating large chunk of parsing code to this separate function prevents
    # pylint from raising R0911: too-many-return-statements

    param_name = param_type._name  # pylint: disable=protected-access
    if param_name is None:
        # workaround for typing.Literal, because: `typing.Literal['aaa', 'bbb']._name is None`
        # but at the same time: `type_ext.get_origin(typing.Literal['aaa', 'bbb'])._name == "Literal"`
        param_origin_type = type_ext.get_origin(param_type)
        if param_origin_type is None:
            # probably unnecessary hack ensuring
            raise TypeParsingError(f"Unable to parse: {str(param_type)}")

        param_name = param_origin_type._name  # pylint: disable=protected-access

    type_args = type_ext.get_args(param_type)
    if not type_args:
        return param_name

    parsed_args: Generator[str] = (parse_param_type(arg) for arg in type_args)
    if type_ext.get_origin(param_type) is Union:
        return " | ".join(parsed_args)

    parsed_args_concatanated = ", ".join(parsed_args)
    return f"{param_name}[{parsed_args_concatanated}]"


def parse_param_type(param_type: Union[type_ext.Type, _GenericAlias, str]) -> str:
    """
    Parses the type of a method parameter and returns a string representation of it.

    Args:
        param_type: Type of the parameter.

    Returns:
        A string representation of the type.
    """
<<<<<<< HEAD

    # TODO consider using hasattr() to ensure correctness of the IF's below
    if isclass(param_type):
        if issubclass(param_type, BaseCallerContext):
            # this mechanism ensures the LLM will be able to notice the relation between
            # the keyword-call specified in the prompt and the filter method signatures
            return BaseCallerContext.alias

        return param_type.__name__

    # typing.Literal['aaa', 'bbb'] edge case handler
    # the args are strings not types thus isclass('aaa') is False
    # at the same type string has no __module__ property which causes an error
    if isinstance(param_type, str):
        return f"'{param_type}'"

    if param_type.__module__ in ["builtins", "typing", "typing_extensions"]:
        return _parse_standard_type(param_type)

    # TODO add explicit support Generic types,
    # although they should be already handled okay by _parse_standard_type()

    # TODO test on various different Python versions > 3.8

    # fallback, at the moment we expect this to be called only for type aliases
    # note that in Python 3.12+ there exists typing.TypeAliasType that can be checked with isinstance()
=======
    if hasattr(param_type, "__name__"):
        return param_type.__name__

    if param_type.__module__ == "typing":
        return re.sub(r"\btyping\.", "", str(param_type))

    if isinstance(param_type, _AnnotatedAlias):
        return parse_param_type(param_type.__origin__)

>>>>>>> 417f5ef4
    return str(param_type)


@dataclass
class MethodParamWithTyping:
    """
    Represents a method parameter with its type.
    """

    name: str
    type: Union[type, _GenericAlias]

    def __str__(self) -> str:
        return f"{self.name}: {parse_param_type(self.type)}"

    @property
    def similarity_index(self) -> Optional[AbstractSimilarityIndex]:
        """
        Returns the SimilarityIndex object if the type is annotated with it.
        """
        if hasattr(self.type, "__metadata__"):
            similarity_indexes = [meta for meta in self.type.__metadata__ if isinstance(meta, AbstractSimilarityIndex)]
            return similarity_indexes[0] if similarity_indexes else None

        return None


@dataclass
class ExposedFunction:
    """
    Represents a function exposed to the AI model.
    """

    name: str
    description: str
    parameters: Sequence[MethodParamWithTyping]
    context_class: Optional[Type[BaseCallerContext]] = None
    context: Optional[BaseCallerContext] = None

    def __str__(self) -> str:
        base_str = f"{self.name}({', '.join(str(param) for param in self.parameters)})"

        if self.description != "":
            return f"{base_str} - {self.description}"

        return base_str

    def inject_context(self, contexts: Iterable[BaseCallerContext]) -> None:
        """
        Inserts reference to the member of `contexts` of the proper class in self.context.

        Args:
            contexts: An iterable of user-provided context objects.

        Raises:
            SuitableContextNotProvidedError: Ff no element in `contexts` matches `self.context_class`.
        """

        if self.context_class is None:
            return

        try:
            self.context = self.context_class.select_context(contexts)
        except BaseContextError as e:
            raise SuitableContextNotProvidedError(str(self), self.context_class.__name__) from e<|MERGE_RESOLUTION|>--- conflicted
+++ resolved
@@ -1,115 +1,11 @@
+import re
 from dataclasses import dataclass
-<<<<<<< HEAD
-from inspect import isclass
-from typing import _GenericAlias  # type: ignore
-from typing import Generator, Iterable, Optional, Sequence, Type, Union
-=======
-from typing import List, Optional, Union, _GenericAlias  # type: ignore
+from typing import List, Optional, Type, Union, _GenericAlias  # type: ignore
 
-from typing_extensions import _AnnotatedAlias
->>>>>>> 417f5ef4
-
-import typing_extensions as type_ext
+from typing_extensions import _AnnotatedAlias, get_origin
 
 from dbally.context.context import BaseCallerContext
-from dbally.context.exceptions import BaseContextError, SuitableContextNotProvidedError
 from dbally.similarity import AbstractSimilarityIndex
-
-
-class TypeParsingError(ValueError):
-    """
-    Custo error raised when parsing a data type using `parse_param_type()` fails.
-    """
-
-
-def _parse_standard_type(param_type: Union[type_ext.Type, _GenericAlias]) -> str:
-    """
-    Generates string representation of a data type (or alias) being neither custom class or string.
-    This function is primarily intended to parse types from consecutive modules:
-    `builtins` (>= Python 3.9), `typing` and `typing_extensions`.
-
-    Args:
-        param_type: type or type alias.
-
-    Returns:
-        A string representation of the type.
-    """
-
-    # delegating large chunk of parsing code to this separate function prevents
-    # pylint from raising R0911: too-many-return-statements
-
-    param_name = param_type._name  # pylint: disable=protected-access
-    if param_name is None:
-        # workaround for typing.Literal, because: `typing.Literal['aaa', 'bbb']._name is None`
-        # but at the same time: `type_ext.get_origin(typing.Literal['aaa', 'bbb'])._name == "Literal"`
-        param_origin_type = type_ext.get_origin(param_type)
-        if param_origin_type is None:
-            # probably unnecessary hack ensuring
-            raise TypeParsingError(f"Unable to parse: {str(param_type)}")
-
-        param_name = param_origin_type._name  # pylint: disable=protected-access
-
-    type_args = type_ext.get_args(param_type)
-    if not type_args:
-        return param_name
-
-    parsed_args: Generator[str] = (parse_param_type(arg) for arg in type_args)
-    if type_ext.get_origin(param_type) is Union:
-        return " | ".join(parsed_args)
-
-    parsed_args_concatanated = ", ".join(parsed_args)
-    return f"{param_name}[{parsed_args_concatanated}]"
-
-
-def parse_param_type(param_type: Union[type_ext.Type, _GenericAlias, str]) -> str:
-    """
-    Parses the type of a method parameter and returns a string representation of it.
-
-    Args:
-        param_type: Type of the parameter.
-
-    Returns:
-        A string representation of the type.
-    """
-<<<<<<< HEAD
-
-    # TODO consider using hasattr() to ensure correctness of the IF's below
-    if isclass(param_type):
-        if issubclass(param_type, BaseCallerContext):
-            # this mechanism ensures the LLM will be able to notice the relation between
-            # the keyword-call specified in the prompt and the filter method signatures
-            return BaseCallerContext.alias
-
-        return param_type.__name__
-
-    # typing.Literal['aaa', 'bbb'] edge case handler
-    # the args are strings not types thus isclass('aaa') is False
-    # at the same type string has no __module__ property which causes an error
-    if isinstance(param_type, str):
-        return f"'{param_type}'"
-
-    if param_type.__module__ in ["builtins", "typing", "typing_extensions"]:
-        return _parse_standard_type(param_type)
-
-    # TODO add explicit support Generic types,
-    # although they should be already handled okay by _parse_standard_type()
-
-    # TODO test on various different Python versions > 3.8
-
-    # fallback, at the moment we expect this to be called only for type aliases
-    # note that in Python 3.12+ there exists typing.TypeAliasType that can be checked with isinstance()
-=======
-    if hasattr(param_type, "__name__"):
-        return param_type.__name__
-
-    if param_type.__module__ == "typing":
-        return re.sub(r"\btyping\.", "", str(param_type))
-
-    if isinstance(param_type, _AnnotatedAlias):
-        return parse_param_type(param_type.__origin__)
-
->>>>>>> 417f5ef4
-    return str(param_type)
 
 
 @dataclass
@@ -122,18 +18,51 @@
     type: Union[type, _GenericAlias]
 
     def __str__(self) -> str:
-        return f"{self.name}: {parse_param_type(self.type)}"
+        return f"{self.name}: {self._parse_type()}"
+
+    @property
+    def contexts(self) -> List[Type[BaseCallerContext]]:
+        """
+        Returns the contexts if the type is annotated with them.
+        """
+        return [arg for arg in getattr(self.type, "__args__", []) if issubclass(arg, BaseCallerContext)]
 
     @property
     def similarity_index(self) -> Optional[AbstractSimilarityIndex]:
         """
         Returns the SimilarityIndex object if the type is annotated with it.
         """
-        if hasattr(self.type, "__metadata__"):
-            similarity_indexes = [meta for meta in self.type.__metadata__ if isinstance(meta, AbstractSimilarityIndex)]
-            return similarity_indexes[0] if similarity_indexes else None
+        return next(
+            (arg for arg in getattr(self.type, "__metadata__", []) if isinstance(arg, AbstractSimilarityIndex)), None
+        )
 
-        return None
+    def _parse_type(self) -> str:
+        """
+        Parses the type of a method parameter and returns a string representation of it.
+
+        Returns:
+            String representation of the type.
+        """
+
+        def _parse_type_inner(param_type: Union[type, _GenericAlias]) -> str:
+            if get_origin(param_type) is Union:
+                return " | ".join(_parse_type_inner(arg) for arg in self.type.__args__)
+
+            if param_type.__module__ == "typing":
+                return re.sub(r"\btyping\.", "", str(param_type))
+
+            if issubclass(param_type, BaseCallerContext):
+                return param_type.type_name
+
+            if hasattr(param_type, "__name__"):
+                return param_type.__name__
+
+            if isinstance(self.type, _AnnotatedAlias):
+                return _parse_type_inner(self.type.__origin__)
+
+            return str(param_type)
+
+        return _parse_type_inner(self.type)
 
 
 @dataclass
@@ -144,9 +73,7 @@
 
     name: str
     description: str
-    parameters: Sequence[MethodParamWithTyping]
-    context_class: Optional[Type[BaseCallerContext]] = None
-    context: Optional[BaseCallerContext] = None
+    parameters: List[MethodParamWithTyping]
 
     def __str__(self) -> str:
         base_str = f"{self.name}({', '.join(str(param) for param in self.parameters)})"
@@ -154,23 +81,4 @@
         if self.description != "":
             return f"{base_str} - {self.description}"
 
-        return base_str
-
-    def inject_context(self, contexts: Iterable[BaseCallerContext]) -> None:
-        """
-        Inserts reference to the member of `contexts` of the proper class in self.context.
-
-        Args:
-            contexts: An iterable of user-provided context objects.
-
-        Raises:
-            SuitableContextNotProvidedError: Ff no element in `contexts` matches `self.context_class`.
-        """
-
-        if self.context_class is None:
-            return
-
-        try:
-            self.context = self.context_class.select_context(contexts)
-        except BaseContextError as e:
-            raise SuitableContextNotProvidedError(str(self), self.context_class.__name__) from e+        return base_str