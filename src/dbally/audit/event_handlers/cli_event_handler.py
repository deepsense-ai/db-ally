--- conflicted
+++ resolved
@@ -139,12 +139,7 @@
             self._print_syntax("[green bold]REQUEST OUTPUT:")
             self._print_syntax(f"Number of rows: {len(output.result.results)}")
 
-<<<<<<< HEAD
-        if "sql" in output.result.metadata:
-            self._print_syntax(f"{output.result.metadata['sql']}", "psql")
-=======
-            if "sql" in output.result.context:
-                self._print_syntax(f"{output.result.context['sql']}", "psql")
+            if "sql" in output.result.metadata:
+                self._print_syntax(f"{output.result.metadata['sql']}", "psql")
         else:
-            self._print_syntax("[red bold]No results found")
->>>>>>> cd2cece7
+            self._print_syntax("[red bold]No results found")