--- conflicted
+++ resolved
@@ -1,8 +1,5 @@
 import re
 from typing import Optional
-
-from dbally.audit.event_handlers.base import EventHandler
-from dbally.audit.events import Event, FallbackEvent, LLMEvent, RequestEnd, RequestStart, SimilarityEvent
 
 try:
     from rich import print as pprint
@@ -15,6 +12,8 @@
     RICH_OUTPUT = False
     pprint = print  # type: ignore
 
+from dbally.audit.event_handlers.base import EventHandler
+from dbally.audit.events import Event, LLMEvent, RequestEnd, RequestStart, SimilarityEvent, FallbackEvent
 
 _RICH_FORMATING_KEYWORD_SET = {"green", "orange", "grey", "bold", "cyan"}
 _RICH_FORMATING_PATTERN = rf"\[.*({'|'.join(_RICH_FORMATING_KEYWORD_SET)}).*\]"
@@ -31,11 +30,7 @@
         import dbally
         from dbally.audit.event_handlers.cli_event_handler import CLIEventHandler
 
-<<<<<<< HEAD
-        dbally.event_handlers_list.append(CLIEventHandler())
-=======
         dbally.event_handlers = [CLIEventHandler()]
->>>>>>> 221f6e1a
         my_collection = dbally.create_collection("my_collection", llm)
     ```
 
