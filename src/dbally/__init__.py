--- conflicted
+++ resolved
@@ -1,13 +1,7 @@
 """ dbally """
 
-<<<<<<< HEAD
-from typing import List
-
-from dbally.collection.collection import Collection, create_collection
-=======
 from typing import TYPE_CHECKING, List
 
->>>>>>> 221f6e1a
 from dbally.collection.exceptions import IndexUpdateError, NoViewFoundError
 from dbally.collection.results import ExecutionResult
 from dbally.views import decorators
@@ -17,6 +11,7 @@
 from dbally.views.structured import BaseStructuredView
 
 from .__version__ import __version__
+from ._main import create_collection
 from ._types import NOT_GIVEN, NotGiven
 from .embeddings.exceptions import (
     EmbeddingConnectionError,
@@ -27,14 +22,10 @@
 from .exceptions import DbAllyError
 from .llms.clients.exceptions import LLMConnectionError, LLMError, LLMResponseError, LLMStatusError
 
-<<<<<<< HEAD
-event_handlers: List = []
-=======
 if TYPE_CHECKING:
     from .audit import EventHandler
 
 event_handlers: List["EventHandler"] = []
->>>>>>> 221f6e1a
 
 __all__ = [
     "__version__",
@@ -42,7 +33,6 @@
     "decorators",
     "event_handlers",
     "BaseStructuredView",
-    "Collection",
     "DataFrameBaseView",
     "DbAllyError",
     "ExecutionResult",
@@ -50,7 +40,6 @@
     "EmbeddingConnectionError",
     "EmbeddingResponseError",
     "EmbeddingStatusError",
-    "IndexUpdateError",
     "LLMError",
     "LLMConnectionError",
     "LLMResponseError",
