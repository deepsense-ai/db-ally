<<<<<<< HEAD
from __future__ import annotations

=======
import json
>>>>>>> 31b9db38
from io import StringIO
from typing import Any, Dict, List, Tuple

import gradio
import pandas as pd

from dbally import BaseStructuredView, MultiCollection
from dbally.audit import CLIEventHandler
from dbally.collection import Collection
from dbally.collection.exceptions import NoViewFoundError
from dbally.iql_generator.iql_prompt_template import UnsupportedQueryError
from dbally.prompts import PromptTemplateError


async def create_gradio_interface(
    user_collection: Collection | MultiCollection, preview_limit: int = 10
) -> gradio.Interface:
    """Adapt and integrate data collection and query execution with Gradio interface components.

    Args:
        user_collection: The user's collection to interact with.
        preview_limit: The maximum number of preview data records to display. Default is 10.

    Returns:
        The created Gradio interface.
    """
    adapter = GradioAdapter()
    gradio_interface = await adapter.create_interface(user_collection, preview_limit)
    return gradio_interface


class GradioAdapter:
    """
    A class to adapt and integrate data collection and query execution with Gradio interface components.
    """

    def __init__(self):
        """
        Initializes the GradioAdapter with a preview limit.

        """
        self.preview_limit = None
        self.selected_view_name = None
        self.collection = None
        self.log = StringIO()

    def _load_gradio_data(self, preview_dataframe, label, empty_warning=None) -> Tuple[gradio.DataFrame, gradio.Label]:
        if not empty_warning:
            empty_warning = "Preview not available"

        if preview_dataframe.empty:
            gradio_preview_dataframe = gradio.DataFrame(label=label, value=preview_dataframe, visible=False)
            empty_frame_label = gradio.Label(value=f"{label} not available", visible=True, show_label=False)
        else:
            gradio_preview_dataframe = gradio.DataFrame(label=label, value=preview_dataframe, visible=True)
            empty_frame_label = gradio.Label(value=f"{label} not available", visible=False, show_label=False)
        return gradio_preview_dataframe, empty_frame_label

    async def _ui_load_preview_data(
        self, selected_view_name: str
    ) -> Tuple[gradio.DataFrame, gradio.Label, None, None, None]:
        """
        Asynchronously loads preview data for a selected view name.

        Args:
            selected_view_name: The name of the selected view to load preview data for.

        Returns:
            A tuple containing the preview dataframe, load status text, and four None values to clean gradio fields.
        """
        self.selected_view_name = selected_view_name
        preview_dataframe = self._load_preview_data(selected_view_name)
        gradio_preview_dataframe, empty_frame_label = self._load_gradio_data(preview_dataframe, "Preview")

        return gradio_preview_dataframe, empty_frame_label, None, None, None

    def _load_preview_data(self, selected_view_name: str) -> pd.DataFrame:
        """
        Loads preview data for a selected view name.

        Args:
            selected_view_name: The name of the selected view to load preview data for.

        Returns:
            A tuple containing the preview dataframe
        """
        if isinstance(self.collection, MultiCollection):
            selected_view = self.collection.get(selected_view_name)
        else:
            selected_view = self.collection.get(selected_view_name)

        if issubclass(type(selected_view), BaseStructuredView):
            selected_view_results = selected_view.execute()
            preview_dataframe = self._load_results_into_dataframe(selected_view_results.results).head(
                self.preview_limit
            )
        else:
            preview_dataframe = pd.DataFrame()

        return preview_dataframe

    async def _ui_ask_query(
        self, question_query: str, natural_language_flag: bool
    ) -> Tuple[gradio.DataFrame, gradio.Label, gradio.Text, gradio.Text, str]:
        """
        Asynchronously processes a query and returns the results.

        Args:
            question_query: The query to process.
            natural_language_flag: Flag to indicate if the natural language shall be returned

        Returns:
            A tuple containing the generated query context, the query results as a dataframe, and the log output.
        """
        self.log.seek(0)
        self.log.truncate(0)
        textual_response = ""
        try:
            execution_result = await self.collection.ask(
                question=question_query, return_natural_response=natural_language_flag
            )
            generated_query = str(execution_result.context)
            data = self._load_results_into_dataframe(execution_result.results)
            textual_response = str(execution_result.textual_response) if natural_language_flag else textual_response
        except UnsupportedQueryError:
            generated_query = {"Query": "unsupported"}
            data = pd.DataFrame()
        except NoViewFoundError:
            generated_query = {"Query": "No view matched to query"}
            data = pd.DataFrame()
        except PromptTemplateError:
            generated_query = {"Query": "No view matched to query"}
            data = pd.DataFrame()
        finally:
            self.log.seek(0)
            log_content = self.log.read()

        gradio_dataframe, empty_dataframe_warning = self._load_gradio_data(data, "Results", "No matching results found")
        return (
            gradio_dataframe,
            empty_dataframe_warning,
            gradio.Text(value=generated_query, visible=True),
            gradio.Text(value=textual_response, visible=natural_language_flag),
            log_content,
        )

    def _clear_results(self) -> Tuple[gradio.DataFrame, gradio.Label, gradio.Text, gradio.Text]:
        preview_dataframe = self._load_preview_data(self._load_preview_data)
        gradio_preview_dataframe, empty_frame_label = self._load_gradio_data(preview_dataframe, "Preview")

        return (
            gradio_preview_dataframe,
            empty_frame_label,
            gradio.Text(visible=False),
            gradio.Text(visible=False),
        )

<<<<<<< HEAD
    async def create_interface(
        self, user_collection: Collection | MultiCollection, preview_limit: int
    ) -> gradio.Interface:
=======
    @staticmethod
    def _load_results_into_dataframe(results: List[Dict[str, Any]]) -> pd.DataFrame:
        """
        Load the results into a pandas DataFrame. Makes sure that the results are json serializable.

        Args:
            results: The results to load into the DataFrame.

        Returns:
            The loaded DataFrame.
        """
        return pd.DataFrame(json.loads(json.dumps(results, default=str)))

    async def create_interface(self, user_collection: Collection, preview_limit: int) -> gradio.Interface:
>>>>>>> 31b9db38
        """
        Creates a Gradio interface for interacting with the user collection and similarity stores.

        Args:
            user_collection: The user's collection to interact with.
            preview_limit: The maximum number of preview data records to display.

        Returns:
            The created Gradio interface.
        """

        self.preview_limit = preview_limit
        self.collection = user_collection
        if isinstance(self.collection, MultiCollection):
            for collection in self.collection.get_collections_list():
                collection.add_event_handler(CLIEventHandler(self.log))
        else:
            self.collection.add_event_handler(CLIEventHandler(self.log))

        data_preview_frame = pd.DataFrame()
        question_interactive = False

        if isinstance(user_collection, MultiCollection):
            view_list = []
            for collection_name in user_collection.list():
                view_list += list(user_collection.get_collection(collection_name).list().keys())

        else:
            view_list = [*user_collection.list()]

        print(f"view list {view_list[0]}")
        if view_list:
            self.selected_view_name = view_list[0]
            data_preview_frame = self._load_preview_data(self.selected_view_name)
            question_interactive = True

        with gradio.Blocks() as demo:
            with gradio.Row():
                with gradio.Column():
                    view_dropdown = gradio.Dropdown(
                        label="Data View preview", choices=view_list, value=self.selected_view_name
                    )
                    query = gradio.Text(label="Ask question", interactive=question_interactive)
                    query_button = gradio.Button("Ask db-ally", interactive=question_interactive)
                    clear_button = gradio.ClearButton(components=[query], interactive=question_interactive)
                    natural_language_response_checkbox = gradio.Checkbox(
                        label="Return natural language answer", interactive=question_interactive
                    )

                with gradio.Column():
                    if not data_preview_frame.empty:
                        loaded_data_frame = gradio.Dataframe(
                            label="Preview", value=data_preview_frame, interactive=False
                        )
                        empty_frame_label = gradio.Label(value="Preview not available", visible=False)
                    else:
                        loaded_data_frame = gradio.Dataframe(interactive=False, visible=False)
                        empty_frame_label = gradio.Label(value="Preview not available", visible=True)

                    query_sql_result = gradio.Text(label="Generated query context", visible=False)
                    generated_natural_language_answer = gradio.Text(
                        label="Generated answer in natural language:", visible=False
                    )

            with gradio.Row():
                log_console = gradio.Code(label="Logs", language="shell")

            clear_button.add(
                [
                    natural_language_response_checkbox,
                    loaded_data_frame,
                    query_sql_result,
                    generated_natural_language_answer,
                    log_console,
                ]
            )

            clear_button.click(
                fn=self._clear_results,
                inputs=[],
                outputs=[
                    loaded_data_frame,
                    empty_frame_label,
                    query_sql_result,
                    generated_natural_language_answer,
                ],
            )

            view_dropdown.change(
                fn=self._ui_load_preview_data,
                inputs=view_dropdown,
                outputs=[
                    loaded_data_frame,
                    empty_frame_label,
                    query,
                    query_sql_result,
                    log_console,
                ],
            )
            query_button.click(
                fn=self._ui_ask_query,
                inputs=[query, natural_language_response_checkbox],
                outputs=[
                    loaded_data_frame,
                    empty_frame_label,
                    query_sql_result,
                    generated_natural_language_answer,
                    log_console,
                ],
            )

        return demo<|MERGE_RESOLUTION|>--- conflicted
+++ resolved
@@ -1,10 +1,7 @@
-<<<<<<< HEAD
 from __future__ import annotations
 
-=======
+from io import StringIO
 import json
->>>>>>> 31b9db38
-from io import StringIO
 from typing import Any, Dict, List, Tuple
 
 import gradio
@@ -90,10 +87,7 @@
         Returns:
             A tuple containing the preview dataframe
         """
-        if isinstance(self.collection, MultiCollection):
-            selected_view = self.collection.get(selected_view_name)
-        else:
-            selected_view = self.collection.get(selected_view_name)
+        selected_view = self.collection.get(selected_view_name)
 
         if issubclass(type(selected_view), BaseStructuredView):
             selected_view_results = selected_view.execute()
@@ -161,26 +155,22 @@
             gradio.Text(visible=False),
         )
 
-<<<<<<< HEAD
+    @staticmethod
+    def _load_results_into_dataframe(results: List[Dict[str, Any]]) -> pd.DataFrame:
+        """
+        Load the results into a pandas DataFrame. Makes sure that the results are json serializable.
+
+        Args:
+            results: The results to load into the DataFrame.
+
+        Returns:
+            The loaded DataFrame.
+        """
+        return pd.DataFrame(json.loads(json.dumps(results, default=str)))
+
     async def create_interface(
         self, user_collection: Collection | MultiCollection, preview_limit: int
     ) -> gradio.Interface:
-=======
-    @staticmethod
-    def _load_results_into_dataframe(results: List[Dict[str, Any]]) -> pd.DataFrame:
-        """
-        Load the results into a pandas DataFrame. Makes sure that the results are json serializable.
-
-        Args:
-            results: The results to load into the DataFrame.
-
-        Returns:
-            The loaded DataFrame.
-        """
-        return pd.DataFrame(json.loads(json.dumps(results, default=str)))
-
-    async def create_interface(self, user_collection: Collection, preview_limit: int) -> gradio.Interface:
->>>>>>> 31b9db38
         """
         Creates a Gradio interface for interacting with the user collection and similarity stores.
 
@@ -194,22 +184,12 @@
 
         self.preview_limit = preview_limit
         self.collection = user_collection
-        if isinstance(self.collection, MultiCollection):
-            for collection in self.collection.get_collections_list():
-                collection.add_event_handler(CLIEventHandler(self.log))
-        else:
-            self.collection.add_event_handler(CLIEventHandler(self.log))
+        self.collection.add_event_handler(CLIEventHandler(self.log))
 
         data_preview_frame = pd.DataFrame()
         question_interactive = False
 
-        if isinstance(user_collection, MultiCollection):
-            view_list = []
-            for collection_name in user_collection.list():
-                view_list += list(user_collection.get_collection(collection_name).list().keys())
-
-        else:
-            view_list = [*user_collection.list()]
+        view_list = [*user_collection.list()]
 
         print(f"view list {view_list[0]}")
         if view_list:
