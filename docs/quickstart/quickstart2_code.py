# pylint: disable=missing-return-doc, missing-param-doc, missing-function-docstring
import os
import asyncio
from typing_extensions import Annotated

from dotenv import load_dotenv
import sqlalchemy
from sqlalchemy import create_engine
from sqlalchemy.ext.automap import automap_base

import dbally
from dbally import decorators, SqlAlchemyBaseView
from dbally.audit.event_handlers.cli_event_handler import CLIEventHandler
from dbally.similarity import SimpleSqlAlchemyFetcher, FaissStore, SimilarityIndex
from dbally.embeddings.litellm import LiteLLMEmbeddingClient
from dbally.llms.litellm import LiteLLM

load_dotenv()
engine = create_engine("sqlite:///examples/recruiting/data/candidates.db")

Base = automap_base()
Base.prepare(autoload_with=engine)

Candidate = Base.classes.candidates

country_similarity = SimilarityIndex(
    fetcher=SimpleSqlAlchemyFetcher(
        engine,
        table=Candidate,
        column=Candidate.country,
    ),
    store=FaissStore(
        index_dir="./similarity_indexes",
        index_name="country_similarity",
        embedding_client=LiteLLMEmbeddingClient(
            model="text-embedding-3-small",  # to use openai embedding model
            api_key=os.environ["OPENAI_API_KEY"],
        ),
    ),
)


class CandidateView(SqlAlchemyBaseView):
    """
    A view for retrieving candidates from the database.
    """

    def get_select(self) -> sqlalchemy.Select:
        """
        Creates the initial SqlAlchemy select object, which will be used to build the query.
        """
        return sqlalchemy.select(Candidate)

    @decorators.view_filter()
    def at_least_experience(self, years: int) -> sqlalchemy.ColumnElement:
        """
        Filters candidates with at least `years` of experience.
        """
        return Candidate.years_of_experience >= years

    @decorators.view_filter()
    def senior_data_scientist_position(self) -> sqlalchemy.ColumnElement:
        """
        Filters candidates that can be considered for a senior data scientist position.
        """
        return sqlalchemy.and_(
            Candidate.position.in_(["Data Scientist", "Machine Learning Engineer", "Data Engineer"]),
            Candidate.years_of_experience >= 3,
        )

    @decorators.view_filter()
    def from_country(self, country: Annotated[str, country_similarity]) -> sqlalchemy.ColumnElement:
        """
        Filters candidates from a specific country.
        """
        return Candidate.country == country


async def main():
<<<<<<< HEAD
    dbally.event_handlers.append(CLIEventHandler())
=======
    dbally.event_handlers = [CLIEventHandler()]
>>>>>>> 221f6e1a
    await country_similarity.update()

    llm = LiteLLM(model_name="gpt-3.5-turbo")
    collection = dbally.create_collection("recruitment", llm)
    collection.add(CandidateView, lambda: CandidateView(engine))

    result = await collection.ask("Find someone from the United States with more than 2 years of experience.")

    print(f"The generated SQL query is: {result.context.get('sql')}")
    print()
    print(f"Retrieved {len(result.results)} candidates:")
    for candidate in result.results:
        print(candidate)


if __name__ == "__main__":
    asyncio.run(main())<|MERGE_RESOLUTION|>--- conflicted
+++ resolved
@@ -77,11 +77,7 @@
 
 
 async def main():
-<<<<<<< HEAD
-    dbally.event_handlers.append(CLIEventHandler())
-=======
     dbally.event_handlers = [CLIEventHandler()]
->>>>>>> 221f6e1a
     await country_similarity.update()
 
     llm = LiteLLM(model_name="gpt-3.5-turbo")
