# pylint: disable=missing-return-doc, missing-param-doc, missing-function-docstring
import dbally
import asyncio

import sqlalchemy
from sqlalchemy import create_engine
from sqlalchemy.ext.automap import automap_base

import dbally
from dbally import decorators, SqlAlchemyBaseView
from dbally.audit.event_handlers.cli_event_handler import CLIEventHandler
from dbally.llms.litellm import LiteLLM


engine = create_engine("sqlite:///examples/recruiting/data/candidates.db")

Base = automap_base()
Base.prepare(autoload_with=engine)

Candidate = Base.classes.candidates


class CandidateView(SqlAlchemyBaseView):
    """
    A view for retrieving candidates from the database.
    """

    def get_select(self) -> sqlalchemy.Select:
        """
        Creates the initial SqlAlchemy select object, which will be used to build the query.
        """
        return sqlalchemy.select(Candidate)

    @decorators.view_filter()
    def at_least_experience(self, years: int) -> sqlalchemy.ColumnElement:
        """
        Filters candidates with at least `years` of experience.
        """
        return Candidate.years_of_experience >= years

    @decorators.view_filter()
    def senior_data_scientist_position(self) -> sqlalchemy.ColumnElement:
        """
        Filters candidates that can be considered for a senior data scientist position.
        """
        return sqlalchemy.and_(
            Candidate.position.in_(["Data Scientist", "Machine Learning Engineer", "Data Engineer"]),
            Candidate.years_of_experience >= 3,
        )

    @decorators.view_filter()
    def from_country(self, country: str) -> sqlalchemy.ColumnElement:
        """
        Filters candidates from a specific country.
        """
        return Candidate.country == country


async def main():
    llm = LiteLLM(model_name="gpt-3.5-turbo")
<<<<<<< HEAD
    dbally.event_handlers.append(CLIEventHandler())
=======
    dbally.event_handlers = [CLIEventHandler()]
>>>>>>> 221f6e1a

    collection = dbally.create_collection("recruitment", llm)
    collection.add(CandidateView, lambda: CandidateView(engine))

    result = await collection.ask("Find me French candidates suitable for a senior data scientist position.")

    print(f"The generated SQL query is: {result.context.get('sql')}")
    print()
    print(f"Retrieved {len(result.results)} candidates:")
    for candidate in result.results:
        print(candidate)


if __name__ == "__main__":
    asyncio.run(main())<|MERGE_RESOLUTION|>--- conflicted
+++ resolved
@@ -58,11 +58,7 @@
 
 async def main():
     llm = LiteLLM(model_name="gpt-3.5-turbo")
-<<<<<<< HEAD
-    dbally.event_handlers.append(CLIEventHandler())
-=======
     dbally.event_handlers = [CLIEventHandler()]
->>>>>>> 221f6e1a
 
     collection = dbally.create_collection("recruitment", llm)
     collection.add(CandidateView, lambda: CandidateView(engine))
